--- conflicted
+++ resolved
@@ -743,8 +743,6 @@
                 if (!(msg instanceof MessageBatch)) {
                     MessageClientIDSetter.setUniqID(msg);
                 }
-<<<<<<< HEAD
-=======
 
                 boolean topicWithNamespace = false;
                 if (null != this.mQClientFactory.getClientConfig().getNamespace()) {
@@ -752,7 +750,6 @@
                     topicWithNamespace = true;
                 }
 
->>>>>>> 2c414fa5
                 int sysFlag = 0;
                 boolean msgBodyCompressed = false;
                 //尝试压缩message
@@ -834,12 +831,9 @@
                 switch (communicationMode) {
                     case ASYNC:
                         Message tmpMessage = msg;
-<<<<<<< HEAD
+                        boolean messageCloned = false;
                         //这里做了个bug修复，当异步发送的时候。用户正常会在回调里进行一些重新发送的逻辑，而这个回调是先于这个finally块中的msg.setBody(prevBody);
                         //因此这边需要在异步发送单独做个处理，先将msg复原
-=======
-                        boolean messageCloned = false;
->>>>>>> 2c414fa5
                         if (msgBodyCompressed) {
                             //If msg body was compressed, msgbody should be reset using prevBody.
                             //Clone new message using commpressed message body and recover origin massage.
@@ -848,9 +842,6 @@
                             messageCloned = true;
                             msg.setBody(prevBody);
                         }
-<<<<<<< HEAD
-                        //判断超时
-=======
 
                         if (topicWithNamespace) {
                             if (!messageCloned) {
@@ -859,8 +850,7 @@
                             }
                             msg.setTopic(NamespaceUtil.withoutNamespace(msg.getTopic(), this.defaultMQProducer.getNamespace()));
                         }
-
->>>>>>> 2c414fa5
+                        //判断超时
                         long costTimeAsync = System.currentTimeMillis() - beginStartTime;
                         if (timeout < costTimeAsync) {
                             throw new RemotingTooMuchRequestException("sendKernelImpl call timeout");
