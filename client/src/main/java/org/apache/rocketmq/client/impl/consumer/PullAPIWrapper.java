--- conflicted
+++ resolved
@@ -213,41 +213,10 @@
         throw new MQClientException("The broker[" + mq.getBrokerName() + "] not exist", null);
     }
 
-<<<<<<< HEAD
-    public PullResult pullKernelImpl(
-        final MessageQueue mq,
-        final String subExpression,
-        final long subVersion,
-        final long offset,
-        final int maxNums,
-        final int sysFlag,
-        final long commitOffset,
-        final long brokerSuspendMaxTimeMillis,
-        final long timeoutMillis,
-        final CommunicationMode communicationMode,
-        final PullCallback pullCallback
-    ) throws MQClientException, RemotingException, MQBrokerException, InterruptedException {
-        return pullKernelImpl(
-            mq,
-            subExpression,
-            ExpressionType.TAG,
-            subVersion, offset,
-            maxNums,
-            sysFlag,
-            commitOffset,
-            brokerSuspendMaxTimeMillis,
-            timeoutMillis,
-            communicationMode,
-            pullCallback
-        );
-    }
-
     /**
      * 如果有suggest，则找suggest中缓存的brokerId,没有则找master节点(brokerId=0)
      * @author youzhihao
      */
-=======
->>>>>>> 46ac0654
     public long recalculatePullFromWhichNode(final MessageQueue mq) {
         //默认是false,只有在filtersrv服务中才会设置为true
         if (this.isConnectBrokerByUser()) {
