--- conflicted
+++ resolved
@@ -144,12 +144,6 @@
      *
      * @param rpcHook RPC hook to execute per each remoting command execution.
      */
-<<<<<<< HEAD
-    public DefaultMQProducer(final String producerGroup, RPCHook rpcHook) {
-        this.producerGroup = producerGroup;
-        //初始化核心内部类DefaultMQProducerImpl
-        defaultMQProducerImpl = new DefaultMQProducerImpl(this, rpcHook);
-=======
     public DefaultMQProducer(RPCHook rpcHook) {
         this(null, MixAll.DEFAULT_PRODUCER_GROUP, rpcHook);
     }
@@ -161,7 +155,6 @@
      */
     public DefaultMQProducer(final String producerGroup) {
         this(null, producerGroup, null);
->>>>>>> 2c414fa5
     }
 
     /**
@@ -176,6 +169,7 @@
     public DefaultMQProducer(final String producerGroup, RPCHook rpcHook, boolean enableMsgTrace,
         final String customizedTraceTopic) {
         this.producerGroup = producerGroup;
+        //初始化核心内部类DefaultMQProducerImpl
         defaultMQProducerImpl = new DefaultMQProducerImpl(this, rpcHook);
         //if client open the message trace feature
         if (enableMsgTrace) {
@@ -818,15 +812,10 @@
     }
 
     /**
-<<<<<<< HEAD
      * 设置一个ExecutorService，专门处理异步发送的回调
      * 本质是NettyRemotingClient中专门处理response的线程池
-     * Sets an Executor to be used for executing callback methods.
-     * If the Executor is not set, {@link NettyRemotingClient#publicExecutor} will be used.
-=======
      * Sets an Executor to be used for executing callback methods. If the Executor is not set, {@link
      * NettyRemotingClient#publicExecutor} will be used.
->>>>>>> 2c414fa5
      *
      * @param callbackExecutor the instance of Executor
      */
