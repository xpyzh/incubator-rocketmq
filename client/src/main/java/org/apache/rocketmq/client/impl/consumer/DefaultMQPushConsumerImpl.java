/*
 * Licensed to the Apache Software Foundation (ASF) under one or more
 * contributor license agreements.  See the NOTICE file distributed with
 * this work for additional information regarding copyright ownership.
 * The ASF licenses this file to You under the Apache License, Version 2.0
 * (the "License"); you may not use this file except in compliance with
 * the License.  You may obtain a copy of the License at
 *
 *     http://www.apache.org/licenses/LICENSE-2.0
 *
 * Unless required by applicable law or agreed to in writing, software
 * distributed under the License is distributed on an "AS IS" BASIS,
 * WITHOUT WARRANTIES OR CONDITIONS OF ANY KIND, either express or implied.
 * See the License for the specific language governing permissions and
 * limitations under the License.
 */
package org.apache.rocketmq.client.impl.consumer;

import java.util.ArrayList;
import java.util.Date;
import java.util.HashMap;
import java.util.HashSet;
import java.util.Iterator;
import java.util.List;
import java.util.Map;
import java.util.Map.Entry;
import java.util.Properties;
import java.util.Set;
import java.util.concurrent.ConcurrentMap;
import org.apache.rocketmq.client.QueryResult;
import org.apache.rocketmq.client.Validators;
import org.apache.rocketmq.client.consumer.DefaultMQPushConsumer;
import org.apache.rocketmq.client.consumer.MessageSelector;
import org.apache.rocketmq.client.consumer.PullCallback;
import org.apache.rocketmq.client.consumer.PullResult;
import org.apache.rocketmq.client.consumer.listener.MessageListener;
import org.apache.rocketmq.client.consumer.listener.MessageListenerConcurrently;
import org.apache.rocketmq.client.consumer.listener.MessageListenerOrderly;
import org.apache.rocketmq.client.consumer.store.LocalFileOffsetStore;
import org.apache.rocketmq.client.consumer.store.OffsetStore;
import org.apache.rocketmq.client.consumer.store.ReadOffsetType;
import org.apache.rocketmq.client.consumer.store.RemoteBrokerOffsetStore;
import org.apache.rocketmq.client.exception.MQBrokerException;
import org.apache.rocketmq.client.exception.MQClientException;
import org.apache.rocketmq.client.hook.ConsumeMessageContext;
import org.apache.rocketmq.client.hook.ConsumeMessageHook;
import org.apache.rocketmq.client.hook.FilterMessageHook;
import org.apache.rocketmq.client.impl.CommunicationMode;
import org.apache.rocketmq.client.impl.MQClientManager;
import org.apache.rocketmq.client.impl.factory.MQClientInstance;
import org.apache.rocketmq.client.log.ClientLogger;
import org.apache.rocketmq.client.stat.ConsumerStatsManager;
import org.apache.rocketmq.common.MixAll;
import org.apache.rocketmq.common.ServiceState;
import org.apache.rocketmq.common.UtilAll;
import org.apache.rocketmq.common.consumer.ConsumeFromWhere;
import org.apache.rocketmq.common.filter.FilterAPI;
import org.apache.rocketmq.common.help.FAQUrl;
import org.apache.rocketmq.logging.InternalLogger;
import org.apache.rocketmq.common.message.Message;
import org.apache.rocketmq.common.message.MessageAccessor;
import org.apache.rocketmq.common.message.MessageConst;
import org.apache.rocketmq.common.message.MessageExt;
import org.apache.rocketmq.common.message.MessageQueue;
import org.apache.rocketmq.common.protocol.body.ConsumeStatus;
import org.apache.rocketmq.common.protocol.body.ConsumerRunningInfo;
import org.apache.rocketmq.common.protocol.body.ProcessQueueInfo;
import org.apache.rocketmq.common.protocol.body.QueueTimeSpan;
import org.apache.rocketmq.common.protocol.heartbeat.ConsumeType;
import org.apache.rocketmq.common.protocol.heartbeat.MessageModel;
import org.apache.rocketmq.common.protocol.heartbeat.SubscriptionData;
import org.apache.rocketmq.common.protocol.route.BrokerData;
import org.apache.rocketmq.common.protocol.route.TopicRouteData;
import org.apache.rocketmq.common.sysflag.PullSysFlag;
import org.apache.rocketmq.remoting.RPCHook;
import org.apache.rocketmq.remoting.common.RemotingHelper;
import org.apache.rocketmq.remoting.exception.RemotingException;

public class DefaultMQPushConsumerImpl implements MQConsumerInner {
    /**
     * Delay some time when exception occur
     */
    private static final long PULL_TIME_DELAY_MILLS_WHEN_EXCEPTION = 3000;
    /**
     * Flow control interval
     */
    private static final long PULL_TIME_DELAY_MILLS_WHEN_FLOW_CONTROL = 50;
    /**
     * Delay some time when suspend pull service
     */
    private static final long PULL_TIME_DELAY_MILLS_WHEN_SUSPEND = 1000;
    private static final long BROKER_SUSPEND_MAX_TIME_MILLIS = 1000 * 15;
    private static final long CONSUMER_TIMEOUT_MILLIS_WHEN_SUSPEND = 1000 * 30;
    private final InternalLogger log = ClientLogger.getLog();
    private final DefaultMQPushConsumer defaultMQPushConsumer;
    private final RebalanceImpl rebalanceImpl = new RebalancePushImpl(this);
    private final ArrayList<FilterMessageHook> filterMessageHookList = new ArrayList<FilterMessageHook>();
    private final long consumerStartTimestamp = System.currentTimeMillis();
    private final ArrayList<ConsumeMessageHook> consumeMessageHookList = new ArrayList<ConsumeMessageHook>();
    private final RPCHook rpcHook;
    private volatile ServiceState serviceState = ServiceState.CREATE_JUST;
    //核心的类，生产和消费类共用,同一个instanceName复用同一个实例
    private MQClientInstance mQClientFactory;
    private PullAPIWrapper pullAPIWrapper;
    private volatile boolean pause = false;
    private boolean consumeOrderly = false;
    private MessageListener messageListenerInner;
    private OffsetStore offsetStore;
    //真正的MessageListener内的逻辑在这个service里面处理
    private ConsumeMessageService consumeMessageService;
    private long queueFlowControlTimes = 0;
    private long queueMaxSpanFlowControlTimes = 0;

    public DefaultMQPushConsumerImpl(DefaultMQPushConsumer defaultMQPushConsumer, RPCHook rpcHook) {
        this.defaultMQPushConsumer = defaultMQPushConsumer;
        this.rpcHook = rpcHook;
    }

    public void registerFilterMessageHook(final FilterMessageHook hook) {
        this.filterMessageHookList.add(hook);
        log.info("register FilterMessageHook Hook, {}", hook.hookName());
    }

    public boolean hasHook() {
        return !this.consumeMessageHookList.isEmpty();
    }

    public void registerConsumeMessageHook(final ConsumeMessageHook hook) {
        this.consumeMessageHookList.add(hook);
        log.info("register consumeMessageHook Hook, {}", hook.hookName());
    }

    public void executeHookBefore(final ConsumeMessageContext context) {
        if (!this.consumeMessageHookList.isEmpty()) {
            for (ConsumeMessageHook hook : this.consumeMessageHookList) {
                try {
                    hook.consumeMessageBefore(context);
                } catch (Throwable e) {
                }
            }
        }
    }

    public void executeHookAfter(final ConsumeMessageContext context) {
        if (!this.consumeMessageHookList.isEmpty()) {
            for (ConsumeMessageHook hook : this.consumeMessageHookList) {
                try {
                    hook.consumeMessageAfter(context);
                } catch (Throwable e) {
                }
            }
        }
    }

    public void createTopic(String key, String newTopic, int queueNum) throws MQClientException {
        createTopic(key, newTopic, queueNum, 0);
    }

    public void createTopic(String key, String newTopic, int queueNum, int topicSysFlag) throws MQClientException {
        this.mQClientFactory.getMQAdminImpl().createTopic(key, newTopic, queueNum, topicSysFlag);
    }

    public Set<MessageQueue> fetchSubscribeMessageQueues(String topic) throws MQClientException {
        Set<MessageQueue> result = this.rebalanceImpl.getTopicSubscribeInfoTable().get(topic);
        if (null == result) {
            this.mQClientFactory.updateTopicRouteInfoFromNameServer(topic);
            result = this.rebalanceImpl.getTopicSubscribeInfoTable().get(topic);
        }

        if (null == result) {
            throw new MQClientException("The topic[" + topic + "] not exist", null);
        }

        return result;
    }

    public DefaultMQPushConsumer getDefaultMQPushConsumer() {
        return defaultMQPushConsumer;
    }

    public long earliestMsgStoreTime(MessageQueue mq) throws MQClientException {
        return this.mQClientFactory.getMQAdminImpl().earliestMsgStoreTime(mq);
    }

    public long maxOffset(MessageQueue mq) throws MQClientException {
        return this.mQClientFactory.getMQAdminImpl().maxOffset(mq);
    }

    public long minOffset(MessageQueue mq) throws MQClientException {
        return this.mQClientFactory.getMQAdminImpl().minOffset(mq);
    }

    public OffsetStore getOffsetStore() {
        return offsetStore;
    }

    public void setOffsetStore(OffsetStore offsetStore) {
        this.offsetStore = offsetStore;
    }

    //核心方法,获取message
    public void pullMessage(final PullRequest pullRequest) {
        final ProcessQueue processQueue = pullRequest.getProcessQueue();
        //状态，限流等的检查----开始
        if (processQueue.isDropped()) {
            log.info("the pull request[{}] is dropped.", pullRequest.toString());
            return;
        }

        pullRequest.getProcessQueue().setLastPullTimestamp(System.currentTimeMillis());

        try {
            this.makeSureStateOK();
        } catch (MQClientException e) {
            log.warn("pullMessage exception, consumer state not ok", e);
            this.executePullRequestLater(pullRequest, PULL_TIME_DELAY_MILLS_WHEN_EXCEPTION);
            return;
        }

        if (this.isPause()) {
            log.warn("consumer was paused, execute pull request later. instanceName={}, group={}", this.defaultMQPushConsumer.getInstanceName(), this.defaultMQPushConsumer.getConsumerGroup());
            this.executePullRequestLater(pullRequest, PULL_TIME_DELAY_MILLS_WHEN_SUSPEND);
            return;
        }

        long cachedMessageCount = processQueue.getMsgCount().get();
        long cachedMessageSizeInMiB = processQueue.getMsgSize().get() / (1024 * 1024);

        if (cachedMessageCount > this.defaultMQPushConsumer.getPullThresholdForQueue()) {
            this.executePullRequestLater(pullRequest, PULL_TIME_DELAY_MILLS_WHEN_FLOW_CONTROL);
            if ((queueFlowControlTimes++ % 1000) == 0) {
                log.warn(
                    "the cached message count exceeds the threshold {}, so do flow control, minOffset={}, maxOffset={}, count={}, size={} MiB, pullRequest={}, flowControlTimes={}",
                    this.defaultMQPushConsumer.getPullThresholdForQueue(), processQueue.getMsgTreeMap().firstKey(), processQueue.getMsgTreeMap().lastKey(), cachedMessageCount, cachedMessageSizeInMiB, pullRequest, queueFlowControlTimes);
            }
            return;
        }

        if (cachedMessageSizeInMiB > this.defaultMQPushConsumer.getPullThresholdSizeForQueue()) {
            this.executePullRequestLater(pullRequest, PULL_TIME_DELAY_MILLS_WHEN_FLOW_CONTROL);
            if ((queueFlowControlTimes++ % 1000) == 0) {
                log.warn(
                    "the cached message size exceeds the threshold {} MiB, so do flow control, minOffset={}, maxOffset={}, count={}, size={} MiB, pullRequest={}, flowControlTimes={}",
                    this.defaultMQPushConsumer.getPullThresholdSizeForQueue(), processQueue.getMsgTreeMap().firstKey(), processQueue.getMsgTreeMap().lastKey(), cachedMessageCount, cachedMessageSizeInMiB, pullRequest, queueFlowControlTimes);
            }
            return;
        }

        if (!this.consumeOrderly) {
            //非顺序型消费者:如果未处理的请求太多，则推迟这次pull
            if (processQueue.getMaxSpan() > this.defaultMQPushConsumer.getConsumeConcurrentlyMaxSpan()) {
                this.executePullRequestLater(pullRequest, PULL_TIME_DELAY_MILLS_WHEN_FLOW_CONTROL);
                if ((queueMaxSpanFlowControlTimes++ % 1000) == 0) {
                    log.warn(
                        "the queue's messages, span too long, so do flow control, minOffset={}, maxOffset={}, maxSpan={}, pullRequest={}, flowControlTimes={}",
                        processQueue.getMsgTreeMap().firstKey(), processQueue.getMsgTreeMap().lastKey(), processQueue.getMaxSpan(),
                        pullRequest, queueMaxSpanFlowControlTimes);
                }
                return;
            }
        } else {
            if (processQueue.isLocked()) {
                if (!pullRequest.isLockedFirst()) {
                    final long offset = this.rebalanceImpl.computePullFromWhere(pullRequest.getMessageQueue());
                    boolean brokerBusy = offset < pullRequest.getNextOffset();
                    log.info("the first time to pull message, so fix offset from broker. pullRequest: {} NewOffset: {} brokerBusy: {}",
                        pullRequest, offset, brokerBusy);
                    if (brokerBusy) {
                        log.info("[NOTIFYME]the first time to pull message, but pull request offset larger than broker consume offset. pullRequest: {} NewOffset: {}",
                            pullRequest, offset);
                    }

                    pullRequest.setLockedFirst(true);
                    pullRequest.setNextOffset(offset);
                }
            } else {
                this.executePullRequestLater(pullRequest, PULL_TIME_DELAY_MILLS_WHEN_EXCEPTION);
                log.info("pull message later because not locked in broker, {}", pullRequest);
                return;
            }
        }

        final SubscriptionData subscriptionData = this.rebalanceImpl.getSubscriptionInner().get(pullRequest.getMessageQueue().getTopic());
        if (null == subscriptionData) {
            this.executePullRequestLater(pullRequest, PULL_TIME_DELAY_MILLS_WHEN_EXCEPTION);
            log.warn("find the consumer's subscription failed, {}", pullRequest);
            return;
        }
        //状态，限流等的检查----结束
        final long beginTimestamp = System.currentTimeMillis();

        PullCallback pullCallback = new PullCallback() {
            @Override
            public void onSuccess(PullResult pullResult) {
                if (pullResult != null) {
                    //处理PullResult，主要是做消息的decode，过滤操作
                    pullResult = DefaultMQPushConsumerImpl.this.pullAPIWrapper.processPullResult(pullRequest.getMessageQueue(), pullResult,
                        subscriptionData);

                    switch (pullResult.getPullStatus()) {
                        case FOUND:
                            long prevRequestOffset = pullRequest.getNextOffset();
                            //设置下一次拉去时候的的offset，这个offset是从服务器获取的
                            pullRequest.setNextOffset(pullResult.getNextBeginOffset());
                            //统计
                            long pullRT = System.currentTimeMillis() - beginTimestamp;
                            DefaultMQPushConsumerImpl.this.getConsumerStatsManager().incPullRT(pullRequest.getConsumerGroup(),
                                pullRequest.getMessageQueue().getTopic(), pullRT);

                            long firstMsgOffset = Long.MAX_VALUE;
                            //如果没有message，则立马再发送一个请求PullRequest
                            if (pullResult.getMsgFoundList() == null || pullResult.getMsgFoundList().isEmpty()) {
                                DefaultMQPushConsumerImpl.this.executePullRequestImmediately(pullRequest);
                            } else {
                                firstMsgOffset = pullResult.getMsgFoundList().get(0).getQueueOffset();
                                //统计
                                DefaultMQPushConsumerImpl.this.getConsumerStatsManager().incPullTPS(pullRequest.getConsumerGroup(),
                                    pullRequest.getMessageQueue().getTopic(), pullResult.getMsgFoundList().size());
<<<<<<< HEAD
                                //存放消息快照到processQueue
                                boolean dispathToConsume = processQueue.putMessage(pullResult.getMsgFoundList());
                                //处理消息
=======

                                boolean dispatchToConsume = processQueue.putMessage(pullResult.getMsgFoundList());
>>>>>>> 1bedba8c
                                DefaultMQPushConsumerImpl.this.consumeMessageService.submitConsumeRequest(
                                    pullResult.getMsgFoundList(),
                                    processQueue,
                                    pullRequest.getMessageQueue(),
<<<<<<< HEAD
                                    dispathToConsume);
                                //继续下一次pull(这里可以看出来一个messageQueue的pullRequest是一直在复用的)
=======
                                    dispatchToConsume);

>>>>>>> 1bedba8c
                                if (DefaultMQPushConsumerImpl.this.defaultMQPushConsumer.getPullInterval() > 0) {
                                    DefaultMQPushConsumerImpl.this.executePullRequestLater(pullRequest,
                                        DefaultMQPushConsumerImpl.this.defaultMQPushConsumer.getPullInterval());
                                } else {
                                    DefaultMQPushConsumerImpl.this.executePullRequestImmediately(pullRequest);
                                }
                            }

                            if (pullResult.getNextBeginOffset() < prevRequestOffset
                                || firstMsgOffset < prevRequestOffset) {
                                log.warn(
                                    "[BUG] pull message result maybe data wrong, nextBeginOffset: {} firstMsgOffset: {} prevRequestOffset: {}",
                                    pullResult.getNextBeginOffset(),
                                    firstMsgOffset,
                                    prevRequestOffset);
                            }

                            break;
                        case NO_NEW_MSG:
                            pullRequest.setNextOffset(pullResult.getNextBeginOffset());

                            DefaultMQPushConsumerImpl.this.correctTagsOffset(pullRequest);

                            DefaultMQPushConsumerImpl.this.executePullRequestImmediately(pullRequest);
                            break;
                        case NO_MATCHED_MSG:
                            pullRequest.setNextOffset(pullResult.getNextBeginOffset());

                            DefaultMQPushConsumerImpl.this.correctTagsOffset(pullRequest);

                            DefaultMQPushConsumerImpl.this.executePullRequestImmediately(pullRequest);
                            break;
                        case OFFSET_ILLEGAL:
                            log.warn("the pull request offset illegal, {} {}",
                                pullRequest.toString(), pullResult.toString());
                            pullRequest.setNextOffset(pullResult.getNextBeginOffset());

                            pullRequest.getProcessQueue().setDropped(true);
                            DefaultMQPushConsumerImpl.this.executeTaskLater(new Runnable() {

                                @Override
                                public void run() {
                                    try {
                                        DefaultMQPushConsumerImpl.this.offsetStore.updateOffset(pullRequest.getMessageQueue(),
                                            pullRequest.getNextOffset(), false);

                                        DefaultMQPushConsumerImpl.this.offsetStore.persist(pullRequest.getMessageQueue());

                                        DefaultMQPushConsumerImpl.this.rebalanceImpl.removeProcessQueue(pullRequest.getMessageQueue());

                                        log.warn("fix the pull request offset, {}", pullRequest);
                                    } catch (Throwable e) {
                                        log.error("executeTaskLater Exception", e);
                                    }
                                }
                            }, 10000);
                            break;
                        default:
                            break;
                    }
                }
            }

            @Override
            public void onException(Throwable e) {
                if (!pullRequest.getMessageQueue().getTopic().startsWith(MixAll.RETRY_GROUP_TOPIC_PREFIX)) {
                    log.warn("execute the pull request exception", e);
                }

                DefaultMQPushConsumerImpl.this.executePullRequestLater(pullRequest, PULL_TIME_DELAY_MILLS_WHEN_EXCEPTION);
            }
        };

        boolean commitOffsetEnable = false;
        long commitOffsetValue = 0L;
        if (MessageModel.CLUSTERING == this.defaultMQPushConsumer.getMessageModel()) {
            commitOffsetValue = this.offsetStore.readOffset(pullRequest.getMessageQueue(), ReadOffsetType.READ_FROM_MEMORY);
            if (commitOffsetValue > 0) {
                commitOffsetEnable = true;
            }
        }

        String subExpression = null;
        boolean classFilter = false;
        SubscriptionData sd = this.rebalanceImpl.getSubscriptionInner().get(pullRequest.getMessageQueue().getTopic());
        if (sd != null) {
            if (this.defaultMQPushConsumer.isPostSubscriptionWhenPull() && !sd.isClassFilterMode()) {
                subExpression = sd.getSubString();
            }

            classFilter = sd.isClassFilterMode();
        }

        int sysFlag = PullSysFlag.buildSysFlag(
            commitOffsetEnable, // commitOffset
            true, // suspend
            subExpression != null, // subscription
            classFilter // class filter
        );
        try {
            //pull的核心方法
            this.pullAPIWrapper.pullKernelImpl(
                pullRequest.getMessageQueue(),
                subExpression,
                subscriptionData.getExpressionType(),
                subscriptionData.getSubVersion(),
                pullRequest.getNextOffset(),
                this.defaultMQPushConsumer.getPullBatchSize(),
                sysFlag,
                commitOffsetValue,
                BROKER_SUSPEND_MAX_TIME_MILLIS,
                CONSUMER_TIMEOUT_MILLIS_WHEN_SUSPEND,
                CommunicationMode.ASYNC,
                pullCallback
            );
        } catch (Exception e) {
            log.error("pullKernelImpl exception", e);
            this.executePullRequestLater(pullRequest, PULL_TIME_DELAY_MILLS_WHEN_EXCEPTION);
        }
    }

    private void makeSureStateOK() throws MQClientException {
        if (this.serviceState != ServiceState.RUNNING) {
            throw new MQClientException("The consumer service state not OK, "
                + this.serviceState
                + FAQUrl.suggestTodo(FAQUrl.CLIENT_SERVICE_NOT_OK),
                null);
        }
    }

    private void executePullRequestLater(final PullRequest pullRequest, final long timeDelay) {
        this.mQClientFactory.getPullMessageService().executePullRequestLater(pullRequest, timeDelay);
    }

    public boolean isPause() {
        return pause;
    }

    public void setPause(boolean pause) {
        this.pause = pause;
    }

    public ConsumerStatsManager getConsumerStatsManager() {
        return this.mQClientFactory.getConsumerStatsManager();
    }

    public void executePullRequestImmediately(final PullRequest pullRequest) {
        this.mQClientFactory.getPullMessageService().executePullRequestImmediately(pullRequest);
    }

    private void correctTagsOffset(final PullRequest pullRequest) {
        if (0L == pullRequest.getProcessQueue().getMsgCount().get()) {
            this.offsetStore.updateOffset(pullRequest.getMessageQueue(), pullRequest.getNextOffset(), true);
        }
    }

    public void executeTaskLater(final Runnable r, final long timeDelay) {
        this.mQClientFactory.getPullMessageService().executeTaskLater(r, timeDelay);
    }

    public QueryResult queryMessage(String topic, String key, int maxNum, long begin, long end)
        throws MQClientException, InterruptedException {
        return this.mQClientFactory.getMQAdminImpl().queryMessage(topic, key, maxNum, begin, end);
    }

    public MessageExt queryMessageByUniqKey(String topic, String uniqKey) throws MQClientException,
        InterruptedException {
        return this.mQClientFactory.getMQAdminImpl().queryMessageByUniqKey(topic, uniqKey);
    }

    public void registerMessageListener(MessageListener messageListener) {
        this.messageListenerInner = messageListener;
    }

    public void resume() {
        this.pause = false;
        doRebalance();
        log.info("resume this consumer, {}", this.defaultMQPushConsumer.getConsumerGroup());
    }

    public void sendMessageBack(MessageExt msg, int delayLevel, final String brokerName)
        throws RemotingException, MQBrokerException, InterruptedException, MQClientException {
        try {
            String brokerAddr = (null != brokerName) ? this.mQClientFactory.findBrokerAddressInPublish(brokerName)
                : RemotingHelper.parseSocketAddressAddr(msg.getStoreHost());
            this.mQClientFactory.getMQClientAPIImpl().consumerSendMessageBack(brokerAddr, msg,
                this.defaultMQPushConsumer.getConsumerGroup(), delayLevel, 5000, getMaxReconsumeTimes());
        } catch (Exception e) {
            log.error("sendMessageBack Exception, " + this.defaultMQPushConsumer.getConsumerGroup(), e);

            Message newMsg = new Message(MixAll.getRetryTopic(this.defaultMQPushConsumer.getConsumerGroup()), msg.getBody());

            String originMsgId = MessageAccessor.getOriginMessageId(msg);
            MessageAccessor.setOriginMessageId(newMsg, UtilAll.isBlank(originMsgId) ? msg.getMsgId() : originMsgId);

            newMsg.setFlag(msg.getFlag());
            MessageAccessor.setProperties(newMsg, msg.getProperties());
            MessageAccessor.putProperty(newMsg, MessageConst.PROPERTY_RETRY_TOPIC, msg.getTopic());
            MessageAccessor.setReconsumeTime(newMsg, String.valueOf(msg.getReconsumeTimes() + 1));
            MessageAccessor.setMaxReconsumeTimes(newMsg, String.valueOf(getMaxReconsumeTimes()));
            newMsg.setDelayTimeLevel(3 + msg.getReconsumeTimes());

            this.mQClientFactory.getDefaultMQProducer().send(newMsg);
        }
    }

    private int getMaxReconsumeTimes() {
        // default reconsume times: 16
        if (this.defaultMQPushConsumer.getMaxReconsumeTimes() == -1) {
            return 16;
        } else {
            return this.defaultMQPushConsumer.getMaxReconsumeTimes();
        }
    }

    public synchronized void shutdown() {
        switch (this.serviceState) {
            case CREATE_JUST:
                break;
            case RUNNING:
                this.consumeMessageService.shutdown();
                this.persistConsumerOffset();
                this.mQClientFactory.unregisterConsumer(this.defaultMQPushConsumer.getConsumerGroup());
                this.mQClientFactory.shutdown();
                log.info("the consumer [{}] shutdown OK", this.defaultMQPushConsumer.getConsumerGroup());
                this.rebalanceImpl.destroy();
                this.serviceState = ServiceState.SHUTDOWN_ALREADY;
                break;
            case SHUTDOWN_ALREADY:
                break;
            default:
                break;
        }
    }
    //初始化
    public synchronized void start() throws MQClientException {
        switch (this.serviceState) {
            case CREATE_JUST:
                log.info("the consumer [{}] start beginning. messageModel={}, isUnitMode={}", this.defaultMQPushConsumer.getConsumerGroup(),
                    this.defaultMQPushConsumer.getMessageModel(), this.defaultMQPushConsumer.isUnitMode());
                this.serviceState = ServiceState.START_FAILED;
                // 检查一下基本的参数设置
                this.checkConfig();
                // CLUSTERING模式订阅该consumer的重试topic
                this.copySubscription();
                // CLUSTERING模式下，如果是默认的instanceName那么改名为pid
                if (this.defaultMQPushConsumer.getMessageModel() == MessageModel.CLUSTERING) {
                    this.defaultMQPushConsumer.changeInstanceNameToPID();
                }
                // 获取impl的核心内部类:MQClientInstance，相同instanceName获取同一个实例(默认情况下生产消费都会复用一个实例)
                this.mQClientFactory = MQClientManager.getInstance().getAndCreateMQClientInstance(this.defaultMQPushConsumer, this.rpcHook);
                // 初始化负载均衡参数
                this.rebalanceImpl.setConsumerGroup(this.defaultMQPushConsumer.getConsumerGroup());
                this.rebalanceImpl.setMessageModel(this.defaultMQPushConsumer.getMessageModel());
                // 默认算法为:AllocateMessageQueueAveragely
                this.rebalanceImpl.setAllocateMessageQueueStrategy(this.defaultMQPushConsumer.getAllocateMessageQueueStrategy());
                this.rebalanceImpl.setmQClientFactory(this.mQClientFactory);
                // todo:
                this.pullAPIWrapper = new PullAPIWrapper(
                    mQClientFactory,
                    this.defaultMQPushConsumer.getConsumerGroup(), isUnitMode());
                // todo:
                this.pullAPIWrapper.registerFilterMessageHook(filterMessageHookList);
                // 初始化offset
                if (this.defaultMQPushConsumer.getOffsetStore() != null) {
                    this.offsetStore = this.defaultMQPushConsumer.getOffsetStore();
                } else {
                    switch (this.defaultMQPushConsumer.getMessageModel()) {
                        case BROADCASTING:
                            this.offsetStore = new LocalFileOffsetStore(this.mQClientFactory, this.defaultMQPushConsumer.getConsumerGroup());
                            break;
                        case CLUSTERING:
                            this.offsetStore = new RemoteBrokerOffsetStore(this.mQClientFactory, this.defaultMQPushConsumer.getConsumerGroup());
                            break;
                        default:
                            break;
                    }
                    this.defaultMQPushConsumer.setOffsetStore(this.offsetStore);
                }
                //如果是LocalFileOffsetStore，则读取本地offset文件
                this.offsetStore.load();
                //根据消息的消费顺序性需求，初始化ConsumeMessageService
                if (this.getMessageListenerInner() instanceof MessageListenerOrderly) {
                    this.consumeOrderly = true;
                    this.consumeMessageService =
                        new ConsumeMessageOrderlyService(this, (MessageListenerOrderly) this.getMessageListenerInner());
                } else if (this.getMessageListenerInner() instanceof MessageListenerConcurrently) {
                    this.consumeOrderly = false;
                    this.consumeMessageService =
                        new ConsumeMessageConcurrentlyService(this, (MessageListenerConcurrently) this.getMessageListenerInner());
                }
                //初始化ConsumeMessageService
                this.consumeMessageService.start();

                boolean registerOK = mQClientFactory.registerConsumer(this.defaultMQPushConsumer.getConsumerGroup(), this);
                if (!registerOK) {
                    this.serviceState = ServiceState.CREATE_JUST;
                    this.consumeMessageService.shutdown();
                    throw new MQClientException("The consumer group[" + this.defaultMQPushConsumer.getConsumerGroup()
                        + "] has been created before, specify another name please." + FAQUrl.suggestTodo(FAQUrl.GROUP_NAME_DUPLICATE_URL),
                        null);
                }
                //初始化MQClientInstance
                mQClientFactory.start();
                log.info("the consumer [{}] start OK.", this.defaultMQPushConsumer.getConsumerGroup());
                this.serviceState = ServiceState.RUNNING;
                break;
            case RUNNING:
            case START_FAILED:
            case SHUTDOWN_ALREADY:
                throw new MQClientException("The PushConsumer service state not OK, maybe started once, "
                    + this.serviceState
                    + FAQUrl.suggestTodo(FAQUrl.CLIENT_SERVICE_NOT_OK),
                    null);
            default:
                break;
        }

        this.updateTopicSubscribeInfoWhenSubscriptionChanged();
        //如果设置函数过滤和sql过滤,则检查broker的filter是否准备ok，
        this.mQClientFactory.checkClientInBroker();
        //启动后，立即发送一次心跳，推送该MQClientInstance下所有的consumer和producer信息给broker
        this.mQClientFactory.sendHeartbeatToAllBrokerWithLock();
        //启动后，立即做一次消费者的负载均衡
        this.mQClientFactory.rebalanceImmediately();
    }

    //检查基本的参数设置是否正确
    private void checkConfig() throws MQClientException {
        Validators.checkGroup(this.defaultMQPushConsumer.getConsumerGroup());

        if (null == this.defaultMQPushConsumer.getConsumerGroup()) {
            throw new MQClientException(
                "consumerGroup is null"
                    + FAQUrl.suggestTodo(FAQUrl.CLIENT_PARAMETER_CHECK_URL),
                null);
        }

        if (this.defaultMQPushConsumer.getConsumerGroup().equals(MixAll.DEFAULT_CONSUMER_GROUP)) {
            throw new MQClientException(
                "consumerGroup can not equal "
                    + MixAll.DEFAULT_CONSUMER_GROUP
                    + ", please specify another one."
                    + FAQUrl.suggestTodo(FAQUrl.CLIENT_PARAMETER_CHECK_URL),
                null);
        }

        if (null == this.defaultMQPushConsumer.getMessageModel()) {
            throw new MQClientException(
                "messageModel is null"
                    + FAQUrl.suggestTodo(FAQUrl.CLIENT_PARAMETER_CHECK_URL),
                null);
        }

        if (null == this.defaultMQPushConsumer.getConsumeFromWhere()) {
            throw new MQClientException(
                "consumeFromWhere is null"
                    + FAQUrl.suggestTodo(FAQUrl.CLIENT_PARAMETER_CHECK_URL),
                null);
        }

        Date dt = UtilAll.parseDate(this.defaultMQPushConsumer.getConsumeTimestamp(), UtilAll.YYYYMMDDHHMMSS);
        if (null == dt) {
            throw new MQClientException(
                "consumeTimestamp is invalid, the valid format is yyyyMMddHHmmss,but received "
                    + this.defaultMQPushConsumer.getConsumeTimestamp()
                    + " " + FAQUrl.suggestTodo(FAQUrl.CLIENT_PARAMETER_CHECK_URL), null);
        }

        // allocateMessageQueueStrategy
        if (null == this.defaultMQPushConsumer.getAllocateMessageQueueStrategy()) {
            throw new MQClientException(
                "allocateMessageQueueStrategy is null"
                    + FAQUrl.suggestTodo(FAQUrl.CLIENT_PARAMETER_CHECK_URL),
                null);
        }

        // subscription
        if (null == this.defaultMQPushConsumer.getSubscription()) {
            throw new MQClientException(
                "subscription is null"
                    + FAQUrl.suggestTodo(FAQUrl.CLIENT_PARAMETER_CHECK_URL),
                null);
        }

        // messageListener
        if (null == this.defaultMQPushConsumer.getMessageListener()) {
            throw new MQClientException(
                "messageListener is null"
                    + FAQUrl.suggestTodo(FAQUrl.CLIENT_PARAMETER_CHECK_URL),
                null);
        }

        boolean orderly = this.defaultMQPushConsumer.getMessageListener() instanceof MessageListenerOrderly;
        boolean concurrently = this.defaultMQPushConsumer.getMessageListener() instanceof MessageListenerConcurrently;
        if (!orderly && !concurrently) {
            throw new MQClientException(
                "messageListener must be instanceof MessageListenerOrderly or MessageListenerConcurrently"
                    + FAQUrl.suggestTodo(FAQUrl.CLIENT_PARAMETER_CHECK_URL),
                null);
        }

        // consumeThreadMin
        if (this.defaultMQPushConsumer.getConsumeThreadMin() < 1
            || this.defaultMQPushConsumer.getConsumeThreadMin() > 1000) {
            throw new MQClientException(
                "consumeThreadMin Out of range [1, 1000]"
                    + FAQUrl.suggestTodo(FAQUrl.CLIENT_PARAMETER_CHECK_URL),
                null);
        }

        // consumeThreadMax
        if (this.defaultMQPushConsumer.getConsumeThreadMax() < 1 || this.defaultMQPushConsumer.getConsumeThreadMax() > 1000) {
            throw new MQClientException(
                "consumeThreadMax Out of range [1, 1000]"
                    + FAQUrl.suggestTodo(FAQUrl.CLIENT_PARAMETER_CHECK_URL),
                null);
        }

        // consumeThreadMin can't be larger than consumeThreadMax
        if (this.defaultMQPushConsumer.getConsumeThreadMin() > this.defaultMQPushConsumer.getConsumeThreadMax()) {
            throw new MQClientException(
                "consumeThreadMin (" + this.defaultMQPushConsumer.getConsumeThreadMin() + ") "
                    + "is larger than consumeThreadMax (" + this.defaultMQPushConsumer.getConsumeThreadMax() + ")",
                null);
        }

        // consumeConcurrentlyMaxSpan
        if (this.defaultMQPushConsumer.getConsumeConcurrentlyMaxSpan() < 1
            || this.defaultMQPushConsumer.getConsumeConcurrentlyMaxSpan() > 65535) {
            throw new MQClientException(
                "consumeConcurrentlyMaxSpan Out of range [1, 65535]"
                    + FAQUrl.suggestTodo(FAQUrl.CLIENT_PARAMETER_CHECK_URL),
                null);
        }

        // pullThresholdForQueue
        if (this.defaultMQPushConsumer.getPullThresholdForQueue() < 1 || this.defaultMQPushConsumer.getPullThresholdForQueue() > 65535) {
            throw new MQClientException(
                "pullThresholdForQueue Out of range [1, 65535]"
                    + FAQUrl.suggestTodo(FAQUrl.CLIENT_PARAMETER_CHECK_URL),
                null);
        }

        // pullThresholdForTopic
        if (this.defaultMQPushConsumer.getPullThresholdForTopic() != -1) {
            if (this.defaultMQPushConsumer.getPullThresholdForTopic() < 1 || this.defaultMQPushConsumer.getPullThresholdForTopic() > 6553500) {
                throw new MQClientException(
                    "pullThresholdForTopic Out of range [1, 6553500]"
                        + FAQUrl.suggestTodo(FAQUrl.CLIENT_PARAMETER_CHECK_URL),
                    null);
            }
        }

        // pullThresholdSizeForQueue
        if (this.defaultMQPushConsumer.getPullThresholdSizeForQueue() < 1 || this.defaultMQPushConsumer.getPullThresholdSizeForQueue() > 1024) {
            throw new MQClientException(
                "pullThresholdSizeForQueue Out of range [1, 1024]"
                    + FAQUrl.suggestTodo(FAQUrl.CLIENT_PARAMETER_CHECK_URL),
                null);
        }

        if (this.defaultMQPushConsumer.getPullThresholdSizeForTopic() != -1) {
            // pullThresholdSizeForTopic
            if (this.defaultMQPushConsumer.getPullThresholdSizeForTopic() < 1 || this.defaultMQPushConsumer.getPullThresholdSizeForTopic() > 102400) {
                throw new MQClientException(
                    "pullThresholdSizeForTopic Out of range [1, 102400]"
                        + FAQUrl.suggestTodo(FAQUrl.CLIENT_PARAMETER_CHECK_URL),
                    null);
            }
        }

        // pullInterval
        if (this.defaultMQPushConsumer.getPullInterval() < 0 || this.defaultMQPushConsumer.getPullInterval() > 65535) {
            throw new MQClientException(
                "pullInterval Out of range [0, 65535]"
                    + FAQUrl.suggestTodo(FAQUrl.CLIENT_PARAMETER_CHECK_URL),
                null);
        }

        // consumeMessageBatchMaxSize
        if (this.defaultMQPushConsumer.getConsumeMessageBatchMaxSize() < 1
            || this.defaultMQPushConsumer.getConsumeMessageBatchMaxSize() > 1024) {
            throw new MQClientException(
                "consumeMessageBatchMaxSize Out of range [1, 1024]"
                    + FAQUrl.suggestTodo(FAQUrl.CLIENT_PARAMETER_CHECK_URL),
                null);
        }

        // pullBatchSize
        if (this.defaultMQPushConsumer.getPullBatchSize() < 1 || this.defaultMQPushConsumer.getPullBatchSize() > 1024) {
            throw new MQClientException(
                "pullBatchSize Out of range [1, 1024]"
                    + FAQUrl.suggestTodo(FAQUrl.CLIENT_PARAMETER_CHECK_URL),
                null);
        }
    }
    //CLUSTERING模式订阅该consumer的重试topic
    private void copySubscription() throws MQClientException {
        try {
            //正常情况无用
            Map<String, String> sub = this.defaultMQPushConsumer.getSubscription();
            if (sub != null) {
                for (final Map.Entry<String, String> entry : sub.entrySet()) {
                    final String topic = entry.getKey();
                    final String subString = entry.getValue();
                    SubscriptionData subscriptionData = FilterAPI.buildSubscriptionData(this.defaultMQPushConsumer.getConsumerGroup(),
                        topic, subString);
                    this.rebalanceImpl.getSubscriptionInner().put(topic, subscriptionData);
                }
            }
            //正常情况无用
            if (null == this.messageListenerInner) {
                this.messageListenerInner = this.defaultMQPushConsumer.getMessageListener();
            }
            //如果是CLUSTERING模式订阅该consumer的重试topic，命名规则:'%RETRY%${ConumserGroupName}'
            switch (this.defaultMQPushConsumer.getMessageModel()) {
                case BROADCASTING:
                    break;
                case CLUSTERING:
                    final String retryTopic = MixAll.getRetryTopic(this.defaultMQPushConsumer.getConsumerGroup());
                    SubscriptionData subscriptionData = FilterAPI.buildSubscriptionData(this.defaultMQPushConsumer.getConsumerGroup(),
                        retryTopic, SubscriptionData.SUB_ALL);
                    this.rebalanceImpl.getSubscriptionInner().put(retryTopic, subscriptionData);
                    break;
                default:
                    break;
            }
        } catch (Exception e) {
            throw new MQClientException("subscription exception", e);
        }
    }

    public MessageListener getMessageListenerInner() {
        return messageListenerInner;
    }

    private void updateTopicSubscribeInfoWhenSubscriptionChanged() {
        Map<String, SubscriptionData> subTable = this.getSubscriptionInner();
        if (subTable != null) {
            for (final Map.Entry<String, SubscriptionData> entry : subTable.entrySet()) {
                final String topic = entry.getKey();
                this.mQClientFactory.updateTopicRouteInfoFromNameServer(topic);
            }
        }
    }

    public ConcurrentMap<String, SubscriptionData> getSubscriptionInner() {
        return this.rebalanceImpl.getSubscriptionInner();
    }

    public void subscribe(String topic, String subExpression) throws MQClientException {
        try {
            SubscriptionData subscriptionData = FilterAPI.buildSubscriptionData(this.defaultMQPushConsumer.getConsumerGroup(),
                topic, subExpression);
            this.rebalanceImpl.getSubscriptionInner().put(topic, subscriptionData);
            if (this.mQClientFactory != null) {
                this.mQClientFactory.sendHeartbeatToAllBrokerWithLock();
            }
        } catch (Exception e) {
            throw new MQClientException("subscription exception", e);
        }
    }

    public void subscribe(String topic, String fullClassName, String filterClassSource) throws MQClientException {
        try {
            SubscriptionData subscriptionData = FilterAPI.buildSubscriptionData(this.defaultMQPushConsumer.getConsumerGroup(),
                topic, "*");
            subscriptionData.setSubString(fullClassName);
            subscriptionData.setClassFilterMode(true);
            subscriptionData.setFilterClassSource(filterClassSource);
            this.rebalanceImpl.getSubscriptionInner().put(topic, subscriptionData);
            if (this.mQClientFactory != null) {
                this.mQClientFactory.sendHeartbeatToAllBrokerWithLock();
            }

        } catch (Exception e) {
            throw new MQClientException("subscription exception", e);
        }
    }

    public void subscribe(final String topic, final MessageSelector messageSelector) throws MQClientException {
        try {
            if (messageSelector == null) {
                subscribe(topic, SubscriptionData.SUB_ALL);
                return;
            }

            SubscriptionData subscriptionData = FilterAPI.build(topic,
                messageSelector.getExpression(), messageSelector.getExpressionType());

            this.rebalanceImpl.getSubscriptionInner().put(topic, subscriptionData);
            if (this.mQClientFactory != null) {
                this.mQClientFactory.sendHeartbeatToAllBrokerWithLock();
            }
        } catch (Exception e) {
            throw new MQClientException("subscription exception", e);
        }
    }

    public void suspend() {
        this.pause = true;
        log.info("suspend this consumer, {}", this.defaultMQPushConsumer.getConsumerGroup());
    }

    public void unsubscribe(String topic) {
        this.rebalanceImpl.getSubscriptionInner().remove(topic);
    }

    public void updateConsumeOffset(MessageQueue mq, long offset) {
        this.offsetStore.updateOffset(mq, offset, false);
    }

    public void updateCorePoolSize(int corePoolSize) {
        this.consumeMessageService.updateCorePoolSize(corePoolSize);
    }

    public MessageExt viewMessage(String msgId)
        throws RemotingException, MQBrokerException, InterruptedException, MQClientException {
        return this.mQClientFactory.getMQAdminImpl().viewMessage(msgId);
    }

    public RebalanceImpl getRebalanceImpl() {
        return rebalanceImpl;
    }

    public boolean isConsumeOrderly() {
        return consumeOrderly;
    }

    public void setConsumeOrderly(boolean consumeOrderly) {
        this.consumeOrderly = consumeOrderly;
    }

    public void resetOffsetByTimeStamp(long timeStamp)
        throws RemotingException, MQBrokerException, InterruptedException, MQClientException {
        for (String topic : rebalanceImpl.getSubscriptionInner().keySet()) {
            Set<MessageQueue> mqs = rebalanceImpl.getTopicSubscribeInfoTable().get(topic);
            Map<MessageQueue, Long> offsetTable = new HashMap<MessageQueue, Long>();
            if (mqs != null) {
                for (MessageQueue mq : mqs) {
                    long offset = searchOffset(mq, timeStamp);
                    offsetTable.put(mq, offset);
                }
                this.mQClientFactory.resetOffset(topic, groupName(), offsetTable);
            }
        }
    }

    public long searchOffset(MessageQueue mq, long timestamp) throws MQClientException {
        return this.mQClientFactory.getMQAdminImpl().searchOffset(mq, timestamp);
    }

    @Override
    public String groupName() {
        return this.defaultMQPushConsumer.getConsumerGroup();
    }

    @Override
    public MessageModel messageModel() {
        return this.defaultMQPushConsumer.getMessageModel();
    }

    @Override
    public ConsumeType consumeType() {
        return ConsumeType.CONSUME_PASSIVELY;
    }

    @Override
    public ConsumeFromWhere consumeFromWhere() {
        return this.defaultMQPushConsumer.getConsumeFromWhere();
    }

    @Override
    public Set<SubscriptionData> subscriptions() {
        Set<SubscriptionData> subSet = new HashSet<SubscriptionData>();

        subSet.addAll(this.rebalanceImpl.getSubscriptionInner().values());

        return subSet;
    }

    //做负载均衡
    @Override
    public void doRebalance() {
        if (!this.pause) {
            this.rebalanceImpl.doRebalance(this.isConsumeOrderly());
        }
    }

    @Override
    public void persistConsumerOffset() {
        try {
            this.makeSureStateOK();
            Set<MessageQueue> mqs = new HashSet<MessageQueue>();
            Set<MessageQueue> allocateMq = this.rebalanceImpl.getProcessQueueTable().keySet();
            mqs.addAll(allocateMq);

            this.offsetStore.persistAll(mqs);
        } catch (Exception e) {
            log.error("group: " + this.defaultMQPushConsumer.getConsumerGroup() + " persistConsumerOffset exception", e);
        }
    }

    @Override
    public void updateTopicSubscribeInfo(String topic, Set<MessageQueue> info) {
        Map<String, SubscriptionData> subTable = this.getSubscriptionInner();
        if (subTable != null) {
            if (subTable.containsKey(topic)) {
                this.rebalanceImpl.topicSubscribeInfoTable.put(topic, info);
            }
        }
    }

    @Override
    public boolean isSubscribeTopicNeedUpdate(String topic) {
        Map<String, SubscriptionData> subTable = this.getSubscriptionInner();
        if (subTable != null) {
            if (subTable.containsKey(topic)) {
                return !this.rebalanceImpl.topicSubscribeInfoTable.containsKey(topic);
            }
        }

        return false;
    }

    @Override
    public boolean isUnitMode() {
        return this.defaultMQPushConsumer.isUnitMode();
    }

    @Override
    public ConsumerRunningInfo consumerRunningInfo() {
        ConsumerRunningInfo info = new ConsumerRunningInfo();

        Properties prop = MixAll.object2Properties(this.defaultMQPushConsumer);

        prop.put(ConsumerRunningInfo.PROP_CONSUME_ORDERLY, String.valueOf(this.consumeOrderly));
        prop.put(ConsumerRunningInfo.PROP_THREADPOOL_CORE_SIZE, String.valueOf(this.consumeMessageService.getCorePoolSize()));
        prop.put(ConsumerRunningInfo.PROP_CONSUMER_START_TIMESTAMP, String.valueOf(this.consumerStartTimestamp));

        info.setProperties(prop);

        Set<SubscriptionData> subSet = this.subscriptions();
        info.getSubscriptionSet().addAll(subSet);

        Iterator<Entry<MessageQueue, ProcessQueue>> it = this.rebalanceImpl.getProcessQueueTable().entrySet().iterator();
        while (it.hasNext()) {
            Entry<MessageQueue, ProcessQueue> next = it.next();
            MessageQueue mq = next.getKey();
            ProcessQueue pq = next.getValue();

            ProcessQueueInfo pqinfo = new ProcessQueueInfo();
            pqinfo.setCommitOffset(this.offsetStore.readOffset(mq, ReadOffsetType.MEMORY_FIRST_THEN_STORE));
            pq.fillProcessQueueInfo(pqinfo);
            info.getMqTable().put(mq, pqinfo);
        }

        for (SubscriptionData sd : subSet) {
            ConsumeStatus consumeStatus = this.mQClientFactory.getConsumerStatsManager().consumeStatus(this.groupName(), sd.getTopic());
            info.getStatusTable().put(sd.getTopic(), consumeStatus);
        }

        return info;
    }

    public MQClientInstance getmQClientFactory() {
        return mQClientFactory;
    }

    public void setmQClientFactory(MQClientInstance mQClientFactory) {
        this.mQClientFactory = mQClientFactory;
    }

    public ServiceState getServiceState() {
        return serviceState;
    }

    //Don't use this deprecated setter, which will be removed soon.
    @Deprecated
    public synchronized void setServiceState(ServiceState serviceState) {
        this.serviceState = serviceState;
    }

    public void adjustThreadPool() {
        long computeAccTotal = this.computeAccumulationTotal();
        long adjustThreadPoolNumsThreshold = this.defaultMQPushConsumer.getAdjustThreadPoolNumsThreshold();

        long incThreshold = (long) (adjustThreadPoolNumsThreshold * 1.0);

        long decThreshold = (long) (adjustThreadPoolNumsThreshold * 0.8);

        if (computeAccTotal >= incThreshold) {
            this.consumeMessageService.incCorePoolSize();
        }

        if (computeAccTotal < decThreshold) {
            this.consumeMessageService.decCorePoolSize();
        }
    }

    private long computeAccumulationTotal() {
        long msgAccTotal = 0;
        ConcurrentMap<MessageQueue, ProcessQueue> processQueueTable = this.rebalanceImpl.getProcessQueueTable();
        Iterator<Entry<MessageQueue, ProcessQueue>> it = processQueueTable.entrySet().iterator();
        while (it.hasNext()) {
            Entry<MessageQueue, ProcessQueue> next = it.next();
            ProcessQueue value = next.getValue();
            msgAccTotal += value.getMsgAccCnt();
        }

        return msgAccTotal;
    }

    public List<QueueTimeSpan> queryConsumeTimeSpan(final String topic)
        throws RemotingException, MQClientException, InterruptedException, MQBrokerException {
        List<QueueTimeSpan> queueTimeSpan = new ArrayList<QueueTimeSpan>();
        TopicRouteData routeData = this.mQClientFactory.getMQClientAPIImpl().getTopicRouteInfoFromNameServer(topic, 3000);
        for (BrokerData brokerData : routeData.getBrokerDatas()) {
            String addr = brokerData.selectBrokerAddr();
            queueTimeSpan.addAll(this.mQClientFactory.getMQClientAPIImpl().queryConsumeTimeSpan(addr, topic, groupName(), 3000));
        }

        return queueTimeSpan;
    }

    public ConsumeMessageService getConsumeMessageService() {
        return consumeMessageService;
    }

    public void setConsumeMessageService(ConsumeMessageService consumeMessageService) {
        this.consumeMessageService = consumeMessageService;

    }
}<|MERGE_RESOLUTION|>--- conflicted
+++ resolved
@@ -316,25 +316,15 @@
                                 //统计
                                 DefaultMQPushConsumerImpl.this.getConsumerStatsManager().incPullTPS(pullRequest.getConsumerGroup(),
                                     pullRequest.getMessageQueue().getTopic(), pullResult.getMsgFoundList().size());
-<<<<<<< HEAD
                                 //存放消息快照到processQueue
-                                boolean dispathToConsume = processQueue.putMessage(pullResult.getMsgFoundList());
+                                boolean dispatchToConsume = processQueue.putMessage(pullResult.getMsgFoundList());
                                 //处理消息
-=======
-
-                                boolean dispatchToConsume = processQueue.putMessage(pullResult.getMsgFoundList());
->>>>>>> 1bedba8c
                                 DefaultMQPushConsumerImpl.this.consumeMessageService.submitConsumeRequest(
                                     pullResult.getMsgFoundList(),
                                     processQueue,
                                     pullRequest.getMessageQueue(),
-<<<<<<< HEAD
-                                    dispathToConsume);
+                                    dispatchToConsume);
                                 //继续下一次pull(这里可以看出来一个messageQueue的pullRequest是一直在复用的)
-=======
-                                    dispatchToConsume);
-
->>>>>>> 1bedba8c
                                 if (DefaultMQPushConsumerImpl.this.defaultMQPushConsumer.getPullInterval() > 0) {
                                     DefaultMQPushConsumerImpl.this.executePullRequestLater(pullRequest,
                                         DefaultMQPushConsumerImpl.this.defaultMQPushConsumer.getPullInterval());
@@ -569,6 +559,7 @@
                 break;
         }
     }
+
     //初始化
     public synchronized void start() throws MQClientException {
         switch (this.serviceState) {
@@ -832,6 +823,7 @@
                 null);
         }
     }
+
     //CLUSTERING模式订阅该consumer的重试topic
     private void copySubscription() throws MQClientException {
         try {
