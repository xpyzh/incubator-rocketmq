/*
 * Licensed to the Apache Software Foundation (ASF) under one or more
 * contributor license agreements.  See the NOTICE file distributed with
 * this work for additional information regarding copyright ownership.
 * The ASF licenses this file to You under the Apache License, Version 2.0
 * (the "License"); you may not use this file except in compliance with
 * the License.  You may obtain a copy of the License at
 *
 *     http://www.apache.org/licenses/LICENSE-2.0
 *
 * Unless required by applicable law or agreed to in writing, software
 * distributed under the License is distributed on an "AS IS" BASIS,
 * WITHOUT WARRANTIES OR CONDITIONS OF ANY KIND, either express or implied.
 * See the License for the specific language governing permissions and
 * limitations under the License.
 */
package org.apache.rocketmq.client.impl;

import java.io.UnsupportedEncodingException;
import java.nio.ByteBuffer;
import java.util.Arrays;
import java.util.Collections;
import java.util.HashMap;
import java.util.Iterator;
import java.util.List;
import java.util.Map;
import java.util.Properties;
import java.util.Set;
import java.util.concurrent.atomic.AtomicInteger;

import org.apache.commons.lang3.StringUtils;
import org.apache.rocketmq.client.ClientConfig;
import org.apache.rocketmq.client.consumer.PullCallback;
import org.apache.rocketmq.client.consumer.PullResult;
import org.apache.rocketmq.client.consumer.PullStatus;
import org.apache.rocketmq.client.exception.MQBrokerException;
import org.apache.rocketmq.client.exception.MQClientException;
import org.apache.rocketmq.client.hook.SendMessageContext;
import org.apache.rocketmq.client.impl.consumer.PullResultExt;
import org.apache.rocketmq.client.impl.factory.MQClientInstance;
import org.apache.rocketmq.client.impl.producer.DefaultMQProducerImpl;
import org.apache.rocketmq.client.impl.producer.TopicPublishInfo;
import org.apache.rocketmq.client.log.ClientLogger;
import org.apache.rocketmq.client.producer.SendCallback;
import org.apache.rocketmq.client.producer.SendResult;
import org.apache.rocketmq.client.producer.SendStatus;
import org.apache.rocketmq.common.DataVersion;
import org.apache.rocketmq.common.MQVersion;
import org.apache.rocketmq.common.MixAll;
import org.apache.rocketmq.common.PlainAccessConfig;
import org.apache.rocketmq.common.TopicConfig;
import org.apache.rocketmq.common.UtilAll;
import org.apache.rocketmq.common.admin.ConsumeStats;
import org.apache.rocketmq.common.admin.TopicStatsTable;
import org.apache.rocketmq.common.message.Message;
import org.apache.rocketmq.common.message.MessageBatch;
import org.apache.rocketmq.common.message.MessageClientIDSetter;
import org.apache.rocketmq.common.message.MessageConst;
import org.apache.rocketmq.common.message.MessageDecoder;
import org.apache.rocketmq.common.message.MessageExt;
import org.apache.rocketmq.common.message.MessageQueue;
import org.apache.rocketmq.common.namesrv.TopAddressing;
import org.apache.rocketmq.common.protocol.NamespaceUtil;
import org.apache.rocketmq.common.protocol.RequestCode;
import org.apache.rocketmq.common.protocol.ResponseCode;
import org.apache.rocketmq.common.protocol.body.BrokerStatsData;
import org.apache.rocketmq.common.protocol.body.CheckClientRequestBody;
import org.apache.rocketmq.common.protocol.body.ClusterAclVersionInfo;
import org.apache.rocketmq.common.protocol.body.ClusterInfo;
import org.apache.rocketmq.common.protocol.body.ConsumeMessageDirectlyResult;
import org.apache.rocketmq.common.protocol.body.ConsumeStatsList;
import org.apache.rocketmq.common.protocol.body.ConsumerConnection;
import org.apache.rocketmq.common.protocol.body.ConsumerRunningInfo;
import org.apache.rocketmq.common.protocol.body.GetConsumerStatusBody;
import org.apache.rocketmq.common.protocol.body.GroupList;
import org.apache.rocketmq.common.protocol.body.KVTable;
import org.apache.rocketmq.common.protocol.body.LockBatchRequestBody;
import org.apache.rocketmq.common.protocol.body.LockBatchResponseBody;
import org.apache.rocketmq.common.protocol.body.ProducerConnection;
import org.apache.rocketmq.common.protocol.body.QueryConsumeQueueResponseBody;
import org.apache.rocketmq.common.protocol.body.QueryConsumeTimeSpanBody;
import org.apache.rocketmq.common.protocol.body.QueryCorrectionOffsetBody;
import org.apache.rocketmq.common.protocol.body.QueueTimeSpan;
import org.apache.rocketmq.common.protocol.body.ResetOffsetBody;
import org.apache.rocketmq.common.protocol.body.SubscriptionGroupWrapper;
import org.apache.rocketmq.common.protocol.body.TopicConfigSerializeWrapper;
import org.apache.rocketmq.common.protocol.body.TopicList;
import org.apache.rocketmq.common.protocol.body.UnlockBatchRequestBody;
import org.apache.rocketmq.common.protocol.header.CloneGroupOffsetRequestHeader;
import org.apache.rocketmq.common.protocol.header.ConsumeMessageDirectlyResultRequestHeader;
import org.apache.rocketmq.common.protocol.header.ConsumerSendMsgBackRequestHeader;
import org.apache.rocketmq.common.protocol.header.CreateAccessConfigRequestHeader;
import org.apache.rocketmq.common.protocol.header.CreateTopicRequestHeader;
import org.apache.rocketmq.common.protocol.header.DeleteAccessConfigRequestHeader;
import org.apache.rocketmq.common.protocol.header.DeleteSubscriptionGroupRequestHeader;
import org.apache.rocketmq.common.protocol.header.DeleteTopicRequestHeader;
import org.apache.rocketmq.common.protocol.header.EndTransactionRequestHeader;
import org.apache.rocketmq.common.protocol.header.GetBrokerAclConfigResponseHeader;
import org.apache.rocketmq.common.protocol.header.GetConsumeStatsInBrokerHeader;
import org.apache.rocketmq.common.protocol.header.GetConsumeStatsRequestHeader;
import org.apache.rocketmq.common.protocol.header.GetConsumerConnectionListRequestHeader;
import org.apache.rocketmq.common.protocol.header.GetConsumerListByGroupRequestHeader;
import org.apache.rocketmq.common.protocol.header.GetConsumerListByGroupResponseBody;
import org.apache.rocketmq.common.protocol.header.GetConsumerRunningInfoRequestHeader;
import org.apache.rocketmq.common.protocol.header.GetConsumerStatusRequestHeader;
import org.apache.rocketmq.common.protocol.header.GetEarliestMsgStoretimeRequestHeader;
import org.apache.rocketmq.common.protocol.header.GetEarliestMsgStoretimeResponseHeader;
import org.apache.rocketmq.common.protocol.header.GetMaxOffsetRequestHeader;
import org.apache.rocketmq.common.protocol.header.GetMaxOffsetResponseHeader;
import org.apache.rocketmq.common.protocol.header.GetMinOffsetRequestHeader;
import org.apache.rocketmq.common.protocol.header.GetMinOffsetResponseHeader;
import org.apache.rocketmq.common.protocol.header.GetProducerConnectionListRequestHeader;
import org.apache.rocketmq.common.protocol.header.GetTopicStatsInfoRequestHeader;
import org.apache.rocketmq.common.protocol.header.GetTopicsByClusterRequestHeader;
import org.apache.rocketmq.common.protocol.header.PullMessageRequestHeader;
import org.apache.rocketmq.common.protocol.header.PullMessageResponseHeader;
import org.apache.rocketmq.common.protocol.header.QueryConsumeQueueRequestHeader;
import org.apache.rocketmq.common.protocol.header.QueryConsumeTimeSpanRequestHeader;
import org.apache.rocketmq.common.protocol.header.QueryConsumerOffsetRequestHeader;
import org.apache.rocketmq.common.protocol.header.QueryConsumerOffsetResponseHeader;
import org.apache.rocketmq.common.protocol.header.QueryCorrectionOffsetHeader;
import org.apache.rocketmq.common.protocol.header.QueryMessageRequestHeader;
import org.apache.rocketmq.common.protocol.header.QueryTopicConsumeByWhoRequestHeader;
import org.apache.rocketmq.common.protocol.header.ResetOffsetRequestHeader;
import org.apache.rocketmq.common.protocol.header.ResumeCheckHalfMessageRequestHeader;
import org.apache.rocketmq.common.protocol.header.SearchOffsetRequestHeader;
import org.apache.rocketmq.common.protocol.header.SearchOffsetResponseHeader;
import org.apache.rocketmq.common.protocol.header.SendMessageRequestHeader;
import org.apache.rocketmq.common.protocol.header.SendMessageRequestHeaderV2;
import org.apache.rocketmq.common.protocol.header.SendMessageResponseHeader;
import org.apache.rocketmq.common.protocol.header.UnregisterClientRequestHeader;
import org.apache.rocketmq.common.protocol.header.UpdateConsumerOffsetRequestHeader;
import org.apache.rocketmq.common.protocol.header.UpdateGlobalWhiteAddrsConfigRequestHeader;
import org.apache.rocketmq.common.protocol.header.ViewBrokerStatsDataRequestHeader;
import org.apache.rocketmq.common.protocol.header.ViewMessageRequestHeader;
import org.apache.rocketmq.common.protocol.header.filtersrv.RegisterMessageFilterClassRequestHeader;
import org.apache.rocketmq.common.protocol.header.namesrv.DeleteKVConfigRequestHeader;
import org.apache.rocketmq.common.protocol.header.namesrv.GetKVConfigRequestHeader;
import org.apache.rocketmq.common.protocol.header.namesrv.GetKVConfigResponseHeader;
import org.apache.rocketmq.common.protocol.header.namesrv.GetKVListByNamespaceRequestHeader;
import org.apache.rocketmq.common.protocol.header.namesrv.GetRouteInfoRequestHeader;
import org.apache.rocketmq.common.protocol.header.namesrv.PutKVConfigRequestHeader;
import org.apache.rocketmq.common.protocol.header.namesrv.WipeWritePermOfBrokerRequestHeader;
import org.apache.rocketmq.common.protocol.header.namesrv.WipeWritePermOfBrokerResponseHeader;
import org.apache.rocketmq.common.protocol.heartbeat.HeartbeatData;
import org.apache.rocketmq.common.protocol.heartbeat.SubscriptionData;
import org.apache.rocketmq.common.protocol.route.TopicRouteData;
import org.apache.rocketmq.common.subscription.SubscriptionGroupConfig;
import org.apache.rocketmq.logging.InternalLogger;
import org.apache.rocketmq.remoting.InvokeCallback;
import org.apache.rocketmq.remoting.RPCHook;
import org.apache.rocketmq.remoting.RemotingClient;
import org.apache.rocketmq.remoting.exception.RemotingCommandException;
import org.apache.rocketmq.remoting.exception.RemotingConnectException;
import org.apache.rocketmq.remoting.exception.RemotingException;
import org.apache.rocketmq.remoting.exception.RemotingSendRequestException;
import org.apache.rocketmq.remoting.exception.RemotingTimeoutException;
import org.apache.rocketmq.remoting.exception.RemotingTooMuchRequestException;
import org.apache.rocketmq.remoting.netty.NettyClientConfig;
import org.apache.rocketmq.remoting.netty.NettyRemotingClient;
import org.apache.rocketmq.remoting.netty.ResponseFuture;
import org.apache.rocketmq.remoting.protocol.LanguageCode;
import org.apache.rocketmq.remoting.protocol.RemotingCommand;
import org.apache.rocketmq.remoting.protocol.RemotingSerializable;

//和服务端通讯相关api的实现,核心底层类
public class MQClientAPIImpl {

    private final static InternalLogger log = ClientLogger.getLog();
    private static boolean sendSmartMsg =
        Boolean.parseBoolean(System.getProperty("org.apache.rocketmq.client.sendSmartMsg", "true"));

    static {
        System.setProperty(RemotingCommand.REMOTING_VERSION_KEY, Integer.toString(MQVersion.CURRENT_VERSION));
    }
    //NettyRemotingClient,实际的通讯核心类
    private final RemotingClient remotingClient;
    //动态发现namesrv地址
    private final TopAddressing topAddressing;
    private final ClientRemotingProcessor clientRemotingProcessor;
    private String nameSrvAddr = null;
    private ClientConfig clientConfig;

    public MQClientAPIImpl(final NettyClientConfig nettyClientConfig,
        final ClientRemotingProcessor clientRemotingProcessor,
        RPCHook rpcHook, final ClientConfig clientConfig) {
        this.clientConfig = clientConfig;
        topAddressing = new TopAddressing(MixAll.getWSAddr(), clientConfig.getUnitName());
        this.remotingClient = new NettyRemotingClient(nettyClientConfig, null);
        this.clientRemotingProcessor = clientRemotingProcessor;

        this.remotingClient.registerRPCHook(rpcHook);
        //注册processor,processor是用来处理request请求(broker主动发送的请求)
        this.remotingClient.registerProcessor(RequestCode.CHECK_TRANSACTION_STATE, this.clientRemotingProcessor, null);

        this.remotingClient.registerProcessor(RequestCode.NOTIFY_CONSUMER_IDS_CHANGED, this.clientRemotingProcessor, null);

        this.remotingClient.registerProcessor(RequestCode.RESET_CONSUMER_CLIENT_OFFSET, this.clientRemotingProcessor, null);

        this.remotingClient.registerProcessor(RequestCode.GET_CONSUMER_STATUS_FROM_CLIENT, this.clientRemotingProcessor, null);

        this.remotingClient.registerProcessor(RequestCode.GET_CONSUMER_RUNNING_INFO, this.clientRemotingProcessor, null);

        this.remotingClient.registerProcessor(RequestCode.CONSUME_MESSAGE_DIRECTLY, this.clientRemotingProcessor, null);
    }

    public List<String> getNameServerAddressList() {
        return this.remotingClient.getNameServerAddressList();
    }

    public RemotingClient getRemotingClient() {
        return remotingClient;
    }

    //发现namesrv服务
    public String fetchNameServerAddr() {
        try {
            String addrs = this.topAddressing.fetchNSAddr();
            if (addrs != null) {
                if (!addrs.equals(this.nameSrvAddr)) {
                    log.info("name server address changed, old=" + this.nameSrvAddr + ", new=" + addrs);
                    this.updateNameServerAddressList(addrs);
                    this.nameSrvAddr = addrs;
                    return nameSrvAddr;
                }
            }
        } catch (Exception e) {
            log.error("fetchNameServerAddr Exception", e);
        }
        return nameSrvAddr;
    }

    public void updateNameServerAddressList(final String addrs) {
        String[] addrArray = addrs.split(";");
        List<String> list = Arrays.asList(addrArray);
        this.remotingClient.updateNameServerAddressList(list);
    }

    public void start() {
        this.remotingClient.start();
    }

    public void shutdown() {
        this.remotingClient.shutdown();
    }

    public void createSubscriptionGroup(final String addr, final SubscriptionGroupConfig config,
        final long timeoutMillis)
        throws RemotingException, MQBrokerException, InterruptedException, MQClientException {
        RemotingCommand request = RemotingCommand.createRequestCommand(RequestCode.UPDATE_AND_CREATE_SUBSCRIPTIONGROUP, null);

        byte[] body = RemotingSerializable.encode(config);
        request.setBody(body);

        RemotingCommand response = this.remotingClient.invokeSync(MixAll.brokerVIPChannel(this.clientConfig.isVipChannelEnabled(), addr),
            request, timeoutMillis);
        assert response != null;
        switch (response.getCode()) {
            case ResponseCode.SUCCESS: {
                return;
            }
            default:
                break;
        }

        throw new MQClientException(response.getCode(), response.getRemark());

    }

    public void createTopic(final String addr, final String defaultTopic, final TopicConfig topicConfig,
        final long timeoutMillis)
        throws RemotingException, MQBrokerException, InterruptedException, MQClientException {
        CreateTopicRequestHeader requestHeader = new CreateTopicRequestHeader();
        requestHeader.setTopic(topicConfig.getTopicName());
        requestHeader.setDefaultTopic(defaultTopic);
        requestHeader.setReadQueueNums(topicConfig.getReadQueueNums());
        requestHeader.setWriteQueueNums(topicConfig.getWriteQueueNums());
        requestHeader.setPerm(topicConfig.getPerm());
        requestHeader.setTopicFilterType(topicConfig.getTopicFilterType().name());
        requestHeader.setTopicSysFlag(topicConfig.getTopicSysFlag());
        requestHeader.setOrder(topicConfig.isOrder());

        RemotingCommand request = RemotingCommand.createRequestCommand(RequestCode.UPDATE_AND_CREATE_TOPIC, requestHeader);

        RemotingCommand response = this.remotingClient.invokeSync(MixAll.brokerVIPChannel(this.clientConfig.isVipChannelEnabled(), addr),
            request, timeoutMillis);
        assert response != null;
        switch (response.getCode()) {
            case ResponseCode.SUCCESS: {
                return;
            }
            default:
                break;
        }

        throw new MQClientException(response.getCode(), response.getRemark());
    }

<<<<<<< HEAD

    //同步发送
=======
    public void createPlainAccessConfig(final String addr, final PlainAccessConfig plainAccessConfig,
        final long timeoutMillis)
        throws RemotingException, MQBrokerException, InterruptedException, MQClientException {
        CreateAccessConfigRequestHeader requestHeader = new CreateAccessConfigRequestHeader();
        requestHeader.setAccessKey(plainAccessConfig.getAccessKey());
        requestHeader.setSecretKey(plainAccessConfig.getSecretKey());
        requestHeader.setAdmin(plainAccessConfig.isAdmin());
        requestHeader.setDefaultGroupPerm(plainAccessConfig.getDefaultGroupPerm());
        requestHeader.setDefaultTopicPerm(plainAccessConfig.getDefaultTopicPerm());
        requestHeader.setWhiteRemoteAddress(plainAccessConfig.getWhiteRemoteAddress());
        requestHeader.setTopicPerms(UtilAll.List2String(plainAccessConfig.getTopicPerms(),","));
        requestHeader.setGroupPerms(UtilAll.List2String(plainAccessConfig.getGroupPerms(),","));

        RemotingCommand request = RemotingCommand.createRequestCommand(RequestCode.UPDATE_AND_CREATE_ACL_CONFIG, requestHeader);

        RemotingCommand response = this.remotingClient.invokeSync(MixAll.brokerVIPChannel(this.clientConfig.isVipChannelEnabled(), addr),
            request, timeoutMillis);
        assert response != null;
        switch (response.getCode()) {
            case ResponseCode.SUCCESS: {
                return;
            }
            default:
                break;
        }

        throw new MQClientException(response.getCode(), response.getRemark());
    }

    public void deleteAccessConfig(final String addr, final String accessKey, final long timeoutMillis)
        throws RemotingException, MQBrokerException, InterruptedException, MQClientException {
        DeleteAccessConfigRequestHeader requestHeader = new DeleteAccessConfigRequestHeader();
        requestHeader.setAccessKey(accessKey);

        RemotingCommand request = RemotingCommand.createRequestCommand(RequestCode.DELETE_ACL_CONFIG, requestHeader);

        RemotingCommand response = this.remotingClient.invokeSync(MixAll.brokerVIPChannel(this.clientConfig.isVipChannelEnabled(), addr),
            request, timeoutMillis);
        assert response != null;
        switch (response.getCode()) {
            case ResponseCode.SUCCESS: {
                return;
            }
            default:
                break;
        }

        throw new MQClientException(response.getCode(), response.getRemark());
    }

    public void updateGlobalWhiteAddrsConfig(final String addr, final String globalWhiteAddrs,final long timeoutMillis)
        throws RemotingException, MQBrokerException, InterruptedException, MQClientException {

        UpdateGlobalWhiteAddrsConfigRequestHeader requestHeader = new UpdateGlobalWhiteAddrsConfigRequestHeader();
        requestHeader.setGlobalWhiteAddrs(globalWhiteAddrs);

        RemotingCommand request = RemotingCommand.createRequestCommand(RequestCode.UPDATE_GLOBAL_WHITE_ADDRS_CONFIG, requestHeader);

        RemotingCommand response = this.remotingClient.invokeSync(MixAll.brokerVIPChannel(this.clientConfig.isVipChannelEnabled(), addr),
            request, timeoutMillis);
        assert response != null;
        switch (response.getCode()) {
            case ResponseCode.SUCCESS: {
                return;
            }
            default:
                break;
        }

        throw new MQClientException(response.getCode(), response.getRemark());
    }

    public ClusterAclVersionInfo getBrokerClusterAclInfo(final String addr,final long timeoutMillis) throws RemotingCommandException, InterruptedException, RemotingTimeoutException,
        RemotingSendRequestException, RemotingConnectException, MQBrokerException {
        RemotingCommand request = RemotingCommand.createRequestCommand(RequestCode.GET_BROKER_CLUSTER_ACL_INFO, null);

        RemotingCommand response = this.remotingClient.invokeSync(MixAll.brokerVIPChannel(this.clientConfig.isVipChannelEnabled(), addr), request, timeoutMillis);
        assert response != null;
        switch (response.getCode()) {
            case ResponseCode.SUCCESS: {
                GetBrokerAclConfigResponseHeader responseHeader =
                    (GetBrokerAclConfigResponseHeader) response.decodeCommandCustomHeader(GetBrokerAclConfigResponseHeader.class);

                ClusterAclVersionInfo clusterAclVersionInfo = new ClusterAclVersionInfo();
                clusterAclVersionInfo.setClusterName(responseHeader.getClusterName());
                clusterAclVersionInfo.setBrokerName(responseHeader.getBrokerName());
                clusterAclVersionInfo.setBrokerAddr(responseHeader.getBrokerAddr());
                clusterAclVersionInfo.setAclConfigDataVersion(DataVersion.fromJson(responseHeader.getVersion(), DataVersion.class));
                return clusterAclVersionInfo;
            }
            default:
                break;
        }

        throw new MQBrokerException(response.getCode(), response.getRemark());
        
    }

>>>>>>> 2c414fa5
    public SendResult sendMessage(
        final String addr,
        final String brokerName,
        final Message msg,
        final SendMessageRequestHeader requestHeader,
        final long timeoutMillis,
        final CommunicationMode communicationMode,
        final SendMessageContext context,
        final DefaultMQProducerImpl producer
    ) throws RemotingException, MQBrokerException, InterruptedException {
        return sendMessage(addr, brokerName, msg, requestHeader, timeoutMillis, communicationMode, null, null, null, 0, context, producer);
    }

    /**
     * 同步调用(SYNC,ONEWAY:retryTimesWhenSendFailed=0,instance=null,topicPublishInfo=null,sendCallback=null,同步的重试是在DefaultMQProducerImpl.sendDefaultImpl
     * 异步调用(ASYNC):重试是在MQClientAPIImpl.sendMessageAsync
     * @author youzhihao
     */
    public SendResult sendMessage(
        final String addr,
        final String brokerName,
        final Message msg,
        final SendMessageRequestHeader requestHeader,
        final long timeoutMillis,
        final CommunicationMode communicationMode,
        final SendCallback sendCallback,
        final TopicPublishInfo topicPublishInfo,
        final MQClientInstance instance,
        final int retryTimesWhenSendFailed,
        final SendMessageContext context,
        final DefaultMQProducerImpl producer
    ) throws RemotingException, MQBrokerException, InterruptedException {
        long beginStartTime = System.currentTimeMillis();
        RemotingCommand request = null;
        //默认会用SendMessageRequestHeaderV2,v2和v1相比压缩了字段名称
        if (sendSmartMsg || msg instanceof MessageBatch) {
            SendMessageRequestHeaderV2 requestHeaderV2 = SendMessageRequestHeaderV2.createSendMessageRequestHeaderV2(requestHeader);
            request = RemotingCommand.createRequestCommand(msg instanceof MessageBatch ? RequestCode.SEND_BATCH_MESSAGE : RequestCode.SEND_MESSAGE_V2, requestHeaderV2);
        } else {
            request = RemotingCommand.createRequestCommand(RequestCode.SEND_MESSAGE, requestHeader);
        }

        request.setBody(msg.getBody());

        switch (communicationMode) {
            case ONEWAY:
                this.remotingClient.invokeOneway(addr, request, timeoutMillis);
                return null;
            case ASYNC:
                final AtomicInteger times = new AtomicInteger();
                long costTimeAsync = System.currentTimeMillis() - beginStartTime;
                if (timeoutMillis < costTimeAsync) {
                    throw new RemotingTooMuchRequestException("sendMessage call timeout");
                }
                this.sendMessageAsync(addr, brokerName, msg, timeoutMillis - costTimeAsync, request, sendCallback, topicPublishInfo, instance,
                    retryTimesWhenSendFailed, times, context, producer);
                return null;
            case SYNC:
                long costTimeSync = System.currentTimeMillis() - beginStartTime;
                if (timeoutMillis < costTimeSync) {
                    throw new RemotingTooMuchRequestException("sendMessage call timeout");
                }
                return this.sendMessageSync(addr, brokerName, msg, timeoutMillis - costTimeSync, request);
            default:
                assert false;
                break;
        }

        return null;
    }

    private SendResult sendMessageSync(
        final String addr,
        final String brokerName,
        final Message msg,
        final long timeoutMillis,
        final RemotingCommand request
    ) throws RemotingException, MQBrokerException, InterruptedException {
        RemotingCommand response = this.remotingClient.invokeSync(addr, request, timeoutMillis);
        assert response != null;
        return this.processSendResponse(brokerName, msg, response);
    }

    /**
     * 异步发送
     * InvokeCallback中包含了重试逻辑+SendCallback回调的逻辑
     * InvokeCallback实际是有remotingClient类的publicExecutor或者callbackExecutor调用的
     * 接受到broker的如下response返回不重试:
     *  1.ResponseCode.FLUSH_DISK_TIMEOUT
     *  2.ResponseCode.FLUSH_SLAVE_TIMEOUT
     *  3.ResponseCode.SLAVE_NOT_AVAILABLE
     *  4.bResponseCode.SUCCESS
     *
     * @author youzhihao
     */
    private void sendMessageAsync(
        final String addr,
        final String brokerName,
        final Message msg,
        final long timeoutMillis,
        final RemotingCommand request,
        final SendCallback sendCallback,
        final TopicPublishInfo topicPublishInfo,
        final MQClientInstance instance,
        final int retryTimesWhenSendFailed,
        final AtomicInteger times,
        final SendMessageContext context,
        final DefaultMQProducerImpl producer
    ) throws InterruptedException, RemotingException {
        //注册一个InvokeCallback回调，最终这个回调是有remotingClient里面的publicExecutor或者callbackExecutor调用的
        //这个InvokeCallback内部会有异步发送的重试逻辑和SendCallback的回调
        this.remotingClient.invokeAsync(addr, request, timeoutMillis, new InvokeCallback() {
            @Override
            public void operationComplete(ResponseFuture responseFuture) {
                RemotingCommand response = responseFuture.getResponseCommand();
                //如果没有sendCallback&&response不为空
                if (null == sendCallback && response != null) {

                    try {
                        //处理返回结果
                        SendResult sendResult = MQClientAPIImpl.this.processSendResponse(brokerName, msg, response);
                        if (context != null && sendResult != null) {
                            context.setSendResult(sendResult);
                            context.getProducer().executeSendMessageHookAfter(context);
                        }
                    } catch (Throwable e) {
                    }
                    //记录消息从发送到返回的延迟
                    producer.updateFaultItem(brokerName, System.currentTimeMillis() - responseFuture.getBeginTimestamp(), false);
                    return;
                }

                if (response != null) {
                    try {
                        //处理返回结果
                        SendResult sendResult = MQClientAPIImpl.this.processSendResponse(brokerName, msg, response);
                        assert sendResult != null;
                        if (context != null) {
                            context.setSendResult(sendResult);
                            context.getProducer().executeSendMessageHookAfter(context);
                        }

                        try {
                            //执行sendCallback.onSuccess()
                            sendCallback.onSuccess(sendResult);
                        } catch (Throwable e) {
                        }

                        producer.updateFaultItem(brokerName, System.currentTimeMillis() - responseFuture.getBeginTimestamp(), false);
                    } catch (Exception e) {
                        //异常重试,从这里可以看出retryTimesWhenSendFailed是异步的重试次数
                        producer.updateFaultItem(brokerName, System.currentTimeMillis() - responseFuture.getBeginTimestamp(), true);
                        onExceptionImpl(brokerName, msg, 0L, request, sendCallback, topicPublishInfo, instance,
                            retryTimesWhenSendFailed, times, e, context, false, producer);
                    }
                } else {//response为空
                    producer.updateFaultItem(brokerName, System.currentTimeMillis() - responseFuture.getBeginTimestamp(), true);
                    if (!responseFuture.isSendRequestOK()) {
                        MQClientException ex = new MQClientException("send request failed", responseFuture.getCause());
                        onExceptionImpl(brokerName, msg, 0L, request, sendCallback, topicPublishInfo, instance,
                            retryTimesWhenSendFailed, times, ex, context, true, producer);
                    } else if (responseFuture.isTimeout()) {
                        MQClientException ex = new MQClientException("wait response timeout " + responseFuture.getTimeoutMillis() + "ms",
                            responseFuture.getCause());
                        onExceptionImpl(brokerName, msg, 0L, request, sendCallback, topicPublishInfo, instance,
                            retryTimesWhenSendFailed, times, ex, context, true, producer);
                    } else {
                        MQClientException ex = new MQClientException("unknow reseaon", responseFuture.getCause());
                        onExceptionImpl(brokerName, msg, 0L, request, sendCallback, topicPublishInfo, instance,
                            retryTimesWhenSendFailed, times, ex, context, true, producer);
                    }
                }
            }
        });
    }

    //这里异步发送消息异常的处理
    private void onExceptionImpl(final String brokerName,
        final Message msg,
        final long timeoutMillis,
        final RemotingCommand request,
        final SendCallback sendCallback,
        final TopicPublishInfo topicPublishInfo,
        final MQClientInstance instance,
        final int timesTotal,
        final AtomicInteger curTimes,
        final Exception e,
        final SendMessageContext context,
        final boolean needRetry,
        final DefaultMQProducerImpl producer
    ) {
        int tmp = curTimes.incrementAndGet();
        if (needRetry && tmp <= timesTotal) {
            String retryBrokerName = brokerName;//by default, it will send to the same broker
            if (topicPublishInfo != null) { //select one message queue accordingly, in order to determine which broker to send
                MessageQueue mqChosen = producer.selectOneMessageQueue(topicPublishInfo, brokerName);
                retryBrokerName = mqChosen.getBrokerName();
            }
            String addr = instance.findBrokerAddressInPublish(retryBrokerName);
            log.info("async send msg by retry {} times. topic={}, brokerAddr={}, brokerName={}", tmp, msg.getTopic(), addr,
                retryBrokerName);
            try {
                request.setOpaque(RemotingCommand.createNewRequestId());
                sendMessageAsync(addr, retryBrokerName, msg, timeoutMillis, request, sendCallback, topicPublishInfo, instance,
                    timesTotal, curTimes, context, producer);
            } catch (InterruptedException e1) {
                onExceptionImpl(retryBrokerName, msg, timeoutMillis, request, sendCallback, topicPublishInfo, instance, timesTotal, curTimes, e1,
                    context, false, producer);
            } catch (RemotingConnectException e1) {
                producer.updateFaultItem(brokerName, 3000, true);
                onExceptionImpl(retryBrokerName, msg, timeoutMillis, request, sendCallback, topicPublishInfo, instance, timesTotal, curTimes, e1,
                    context, true, producer);
            } catch (RemotingTooMuchRequestException e1) {
                onExceptionImpl(retryBrokerName, msg, timeoutMillis, request, sendCallback, topicPublishInfo, instance, timesTotal, curTimes, e1,
                    context, false, producer);
            } catch (RemotingException e1) {
                producer.updateFaultItem(brokerName, 3000, true);
                onExceptionImpl(retryBrokerName, msg, timeoutMillis, request, sendCallback, topicPublishInfo, instance, timesTotal, curTimes, e1,
                    context, true, producer);
            }
        } else {

            if (context != null) {
                context.setException(e);
                context.getProducer().executeSendMessageHookAfter(context);
            }

            try {
                //这里回调sendCallback的onException
                sendCallback.onException(e);
            } catch (Exception ignored) {
            }
        }
    }
    //处理请求信息,返回请求结果
    private SendResult processSendResponse(
        final String brokerName,
        final Message msg,
        final RemotingCommand response
    ) throws MQBrokerException, RemotingCommandException {
        //todo:这段switch写的太牛逼了。。
        switch (response.getCode()) {
            case ResponseCode.FLUSH_DISK_TIMEOUT:
            case ResponseCode.FLUSH_SLAVE_TIMEOUT:
            case ResponseCode.SLAVE_NOT_AVAILABLE: {
            }
            case ResponseCode.SUCCESS: {
                SendStatus sendStatus = SendStatus.SEND_OK;
                switch (response.getCode()) {
                    case ResponseCode.FLUSH_DISK_TIMEOUT:
                        sendStatus = SendStatus.FLUSH_DISK_TIMEOUT;
                        break;
                    case ResponseCode.FLUSH_SLAVE_TIMEOUT:
                        sendStatus = SendStatus.FLUSH_SLAVE_TIMEOUT;
                        break;
                    case ResponseCode.SLAVE_NOT_AVAILABLE:
                        sendStatus = SendStatus.SLAVE_NOT_AVAILABLE;
                        break;
                    case ResponseCode.SUCCESS:
                        sendStatus = SendStatus.SEND_OK;
                        break;
                    default:
                        assert false;
                        break;
                }
                //解码请求返回头
                SendMessageResponseHeader responseHeader =
                    (SendMessageResponseHeader) response.decodeCommandCustomHeader(SendMessageResponseHeader.class);
<<<<<<< HEAD
                //获取请求返回的MessageQueue信息
                MessageQueue messageQueue = new MessageQueue(msg.getTopic(), brokerName, responseHeader.getQueueId());
=======

                //If namespace not null , reset Topic without namespace.
                String topic = msg.getTopic();
                if (StringUtils.isNotEmpty(this.clientConfig.getNamespace())) {
                    topic = NamespaceUtil.withoutNamespace(topic, this.clientConfig.getNamespace());
                }

                MessageQueue messageQueue = new MessageQueue(topic, brokerName, responseHeader.getQueueId());
>>>>>>> 2c414fa5

                String uniqMsgId = MessageClientIDSetter.getUniqID(msg);
                if (msg instanceof MessageBatch) {
                    StringBuilder sb = new StringBuilder();
                    for (Message message : (MessageBatch) msg) {
                        sb.append(sb.length() == 0 ? "" : ",").append(MessageClientIDSetter.getUniqID(message));
                    }
                    uniqMsgId = sb.toString();
                }
                SendResult sendResult = new SendResult(sendStatus,
                    uniqMsgId,
                    responseHeader.getMsgId(), messageQueue, responseHeader.getQueueOffset());
                sendResult.setTransactionId(responseHeader.getTransactionId());
                String regionId = response.getExtFields().get(MessageConst.PROPERTY_MSG_REGION);
                String traceOn = response.getExtFields().get(MessageConst.PROPERTY_TRACE_SWITCH);
                if (regionId == null || regionId.isEmpty()) {
                    regionId = MixAll.DEFAULT_TRACE_REGION_ID;
                }
                if (traceOn != null && traceOn.equals("false")) {
                    sendResult.setTraceOn(false);
                } else {
                    sendResult.setTraceOn(true);
                }
                sendResult.setRegionId(regionId);
                return sendResult;
            }
            default:
                break;
        }

        throw new MQBrokerException(response.getCode(), response.getRemark());
    }

    public PullResult pullMessage(
        final String addr,
        final PullMessageRequestHeader requestHeader,
        final long timeoutMillis,
        final CommunicationMode communicationMode,
        final PullCallback pullCallback
    ) throws RemotingException, MQBrokerException, InterruptedException {
        RemotingCommand request = RemotingCommand.createRequestCommand(RequestCode.PULL_MESSAGE, requestHeader);

        switch (communicationMode) {
            case ONEWAY://不行，因为发送消息拉去的请求后，需要broker返回消息
                assert false;
                return null;
            case ASYNC:
                this.pullMessageAsync(addr, request, timeoutMillis, pullCallback);
                return null;
            case SYNC:
                return this.pullMessageSync(addr, request, timeoutMillis);
            default:
                assert false;
                break;
        }

        return null;
    }

    private void pullMessageAsync(
        final String addr,
        final RemotingCommand request,
        final long timeoutMillis,
        final PullCallback pullCallback
    ) throws RemotingException, InterruptedException {
        this.remotingClient.invokeAsync(addr, request, timeoutMillis, new InvokeCallback() {//请求broker后，broker返回信息后的回调
            @Override
            public void operationComplete(ResponseFuture responseFuture) {
                RemotingCommand response = responseFuture.getResponseCommand();
                if (response != null) {
                    try {
                        //处理返回信息,这时候message还只有byte[]类型
                        PullResult pullResult = MQClientAPIImpl.this.processPullResponse(response);
                        assert pullResult != null;
                        pullCallback.onSuccess(pullResult);
                    } catch (Exception e) {
                        pullCallback.onException(e);
                    }
                } else {
                    if (!responseFuture.isSendRequestOK()) {
                        pullCallback.onException(new MQClientException("send request failed to " + addr + ". Request: " + request, responseFuture.getCause()));
                    } else if (responseFuture.isTimeout()) {
                        pullCallback.onException(new MQClientException("wait response from " + addr + " timeout :" + responseFuture.getTimeoutMillis() + "ms" + ". Request: " + request,
                            responseFuture.getCause()));
                    } else {
                        pullCallback.onException(new MQClientException("unknown reason. addr: " + addr + ", timeoutMillis: " + timeoutMillis + ". Request: " + request, responseFuture.getCause()));
                    }
                }
            }
        });
    }

    private PullResult pullMessageSync(
        final String addr,
        final RemotingCommand request,
        final long timeoutMillis
    ) throws RemotingException, InterruptedException, MQBrokerException {
        RemotingCommand response = this.remotingClient.invokeSync(addr, request, timeoutMillis);
        assert response != null;
        return this.processPullResponse(response);
    }

    //解析RemotingCommand->PullResult
    private PullResult processPullResponse(
        final RemotingCommand response) throws MQBrokerException, RemotingCommandException {
        PullStatus pullStatus = PullStatus.NO_NEW_MSG;
        switch (response.getCode()) {
            case ResponseCode.SUCCESS:
                pullStatus = PullStatus.FOUND;
                break;
            case ResponseCode.PULL_NOT_FOUND:
                pullStatus = PullStatus.NO_NEW_MSG;
                break;
            case ResponseCode.PULL_RETRY_IMMEDIATELY:
                pullStatus = PullStatus.NO_MATCHED_MSG;
                break;
            case ResponseCode.PULL_OFFSET_MOVED:
                pullStatus = PullStatus.OFFSET_ILLEGAL;
                break;
            default:
                throw new MQBrokerException(response.getCode(), response.getRemark());
        }

        PullMessageResponseHeader responseHeader =
            (PullMessageResponseHeader) response.decodeCommandCustomHeader(PullMessageResponseHeader.class);

        return new PullResultExt(pullStatus, responseHeader.getNextBeginOffset(), responseHeader.getMinOffset(),
            responseHeader.getMaxOffset(), null, responseHeader.getSuggestWhichBrokerId(), response.getBody());
    }

    public MessageExt viewMessage(final String addr, final long phyoffset, final long timeoutMillis)
        throws RemotingException, MQBrokerException, InterruptedException {
        ViewMessageRequestHeader requestHeader = new ViewMessageRequestHeader();
        requestHeader.setOffset(phyoffset);
        RemotingCommand request = RemotingCommand.createRequestCommand(RequestCode.VIEW_MESSAGE_BY_ID, requestHeader);

        RemotingCommand response = this.remotingClient.invokeSync(MixAll.brokerVIPChannel(this.clientConfig.isVipChannelEnabled(), addr),
            request, timeoutMillis);
        assert response != null;
        switch (response.getCode()) {
            case ResponseCode.SUCCESS: {
                ByteBuffer byteBuffer = ByteBuffer.wrap(response.getBody());
                MessageExt messageExt = MessageDecoder.clientDecode(byteBuffer, true);
                //If namespace not null , reset Topic without namespace.
                if (StringUtils.isNotEmpty(this.clientConfig.getNamespace())) {
                    messageExt.setTopic(NamespaceUtil.withoutNamespace(messageExt.getTopic(), this.clientConfig.getNamespace()));
                }
                return messageExt;
            }
            default:
                break;
        }

        throw new MQBrokerException(response.getCode(), response.getRemark());
    }

    public long searchOffset(final String addr, final String topic, final int queueId, final long timestamp,
        final long timeoutMillis)
        throws RemotingException, MQBrokerException, InterruptedException {
        SearchOffsetRequestHeader requestHeader = new SearchOffsetRequestHeader();
        requestHeader.setTopic(topic);
        requestHeader.setQueueId(queueId);
        requestHeader.setTimestamp(timestamp);
        RemotingCommand request = RemotingCommand.createRequestCommand(RequestCode.SEARCH_OFFSET_BY_TIMESTAMP, requestHeader);

        RemotingCommand response = this.remotingClient.invokeSync(MixAll.brokerVIPChannel(this.clientConfig.isVipChannelEnabled(), addr),
            request, timeoutMillis);
        assert response != null;
        switch (response.getCode()) {
            case ResponseCode.SUCCESS: {
                SearchOffsetResponseHeader responseHeader =
                    (SearchOffsetResponseHeader) response.decodeCommandCustomHeader(SearchOffsetResponseHeader.class);
                return responseHeader.getOffset();
            }
            default:
                break;
        }

        throw new MQBrokerException(response.getCode(), response.getRemark());
    }

    public long getMaxOffset(final String addr, final String topic, final int queueId, final long timeoutMillis)
        throws RemotingException, MQBrokerException, InterruptedException {
        GetMaxOffsetRequestHeader requestHeader = new GetMaxOffsetRequestHeader();
        requestHeader.setTopic(topic);
        requestHeader.setQueueId(queueId);
        RemotingCommand request = RemotingCommand.createRequestCommand(RequestCode.GET_MAX_OFFSET, requestHeader);

        RemotingCommand response = this.remotingClient.invokeSync(MixAll.brokerVIPChannel(this.clientConfig.isVipChannelEnabled(), addr),
            request, timeoutMillis);
        assert response != null;
        switch (response.getCode()) {
            case ResponseCode.SUCCESS: {
                GetMaxOffsetResponseHeader responseHeader =
                    (GetMaxOffsetResponseHeader) response.decodeCommandCustomHeader(GetMaxOffsetResponseHeader.class);

                return responseHeader.getOffset();
            }
            default:
                break;
        }

        throw new MQBrokerException(response.getCode(), response.getRemark());
    }

    public List<String> getConsumerIdListByGroup(
        final String addr,
        final String consumerGroup,
        final long timeoutMillis) throws RemotingConnectException, RemotingSendRequestException, RemotingTimeoutException,
        MQBrokerException, InterruptedException {
        GetConsumerListByGroupRequestHeader requestHeader = new GetConsumerListByGroupRequestHeader();
        requestHeader.setConsumerGroup(consumerGroup);
        RemotingCommand request = RemotingCommand.createRequestCommand(RequestCode.GET_CONSUMER_LIST_BY_GROUP, requestHeader);

        RemotingCommand response = this.remotingClient.invokeSync(MixAll.brokerVIPChannel(this.clientConfig.isVipChannelEnabled(), addr),
            request, timeoutMillis);
        assert response != null;
        switch (response.getCode()) {
            case ResponseCode.SUCCESS: {
                if (response.getBody() != null) {
                    GetConsumerListByGroupResponseBody body =
                        GetConsumerListByGroupResponseBody.decode(response.getBody(), GetConsumerListByGroupResponseBody.class);
                    return body.getConsumerIdList();
                }
            }
            default:
                break;
        }

        throw new MQBrokerException(response.getCode(), response.getRemark());
    }

    public long getMinOffset(final String addr, final String topic, final int queueId, final long timeoutMillis)
        throws RemotingException, MQBrokerException, InterruptedException {
        GetMinOffsetRequestHeader requestHeader = new GetMinOffsetRequestHeader();
        requestHeader.setTopic(topic);
        requestHeader.setQueueId(queueId);
        RemotingCommand request = RemotingCommand.createRequestCommand(RequestCode.GET_MIN_OFFSET, requestHeader);

        RemotingCommand response = this.remotingClient.invokeSync(MixAll.brokerVIPChannel(this.clientConfig.isVipChannelEnabled(), addr),
            request, timeoutMillis);
        assert response != null;
        switch (response.getCode()) {
            case ResponseCode.SUCCESS: {
                GetMinOffsetResponseHeader responseHeader =
                    (GetMinOffsetResponseHeader) response.decodeCommandCustomHeader(GetMinOffsetResponseHeader.class);

                return responseHeader.getOffset();
            }
            default:
                break;
        }

        throw new MQBrokerException(response.getCode(), response.getRemark());
    }

    public long getEarliestMsgStoretime(final String addr, final String topic, final int queueId,
        final long timeoutMillis)
        throws RemotingException, MQBrokerException, InterruptedException {
        GetEarliestMsgStoretimeRequestHeader requestHeader = new GetEarliestMsgStoretimeRequestHeader();
        requestHeader.setTopic(topic);
        requestHeader.setQueueId(queueId);
        RemotingCommand request = RemotingCommand.createRequestCommand(RequestCode.GET_EARLIEST_MSG_STORETIME, requestHeader);

        RemotingCommand response = this.remotingClient.invokeSync(MixAll.brokerVIPChannel(this.clientConfig.isVipChannelEnabled(), addr),
            request, timeoutMillis);
        assert response != null;
        switch (response.getCode()) {
            case ResponseCode.SUCCESS: {
                GetEarliestMsgStoretimeResponseHeader responseHeader =
                    (GetEarliestMsgStoretimeResponseHeader) response.decodeCommandCustomHeader(GetEarliestMsgStoretimeResponseHeader.class);

                return responseHeader.getTimestamp();
            }
            default:
                break;
        }

        throw new MQBrokerException(response.getCode(), response.getRemark());
    }

    public long queryConsumerOffset(
        final String addr,
        final QueryConsumerOffsetRequestHeader requestHeader,
        final long timeoutMillis
    ) throws RemotingException, MQBrokerException, InterruptedException {
        RemotingCommand request = RemotingCommand.createRequestCommand(RequestCode.QUERY_CONSUMER_OFFSET, requestHeader);

        RemotingCommand response = this.remotingClient.invokeSync(MixAll.brokerVIPChannel(this.clientConfig.isVipChannelEnabled(), addr),
            request, timeoutMillis);
        assert response != null;
        switch (response.getCode()) {
            case ResponseCode.SUCCESS: {
                QueryConsumerOffsetResponseHeader responseHeader =
                    (QueryConsumerOffsetResponseHeader) response.decodeCommandCustomHeader(QueryConsumerOffsetResponseHeader.class);

                return responseHeader.getOffset();
            }
            default:
                break;
        }

        throw new MQBrokerException(response.getCode(), response.getRemark());
    }

    public void updateConsumerOffset(
        final String addr,
        final UpdateConsumerOffsetRequestHeader requestHeader,
        final long timeoutMillis
    ) throws RemotingException, MQBrokerException, InterruptedException {
        RemotingCommand request = RemotingCommand.createRequestCommand(RequestCode.UPDATE_CONSUMER_OFFSET, requestHeader);

        RemotingCommand response = this.remotingClient.invokeSync(MixAll.brokerVIPChannel(this.clientConfig.isVipChannelEnabled(), addr),
            request, timeoutMillis);
        assert response != null;
        switch (response.getCode()) {
            case ResponseCode.SUCCESS: {
                return;
            }
            default:
                break;
        }

        throw new MQBrokerException(response.getCode(), response.getRemark());
    }

    public void updateConsumerOffsetOneway(
        final String addr,
        final UpdateConsumerOffsetRequestHeader requestHeader,
        final long timeoutMillis
    ) throws RemotingConnectException, RemotingTooMuchRequestException, RemotingTimeoutException, RemotingSendRequestException,
        InterruptedException {
        RemotingCommand request = RemotingCommand.createRequestCommand(RequestCode.UPDATE_CONSUMER_OFFSET, requestHeader);

        this.remotingClient.invokeOneway(MixAll.brokerVIPChannel(this.clientConfig.isVipChannelEnabled(), addr), request, timeoutMillis);
    }

    public int sendHearbeat(
        final String addr,
        final HeartbeatData heartbeatData,
        final long timeoutMillis
    ) throws RemotingException, MQBrokerException, InterruptedException {
        RemotingCommand request = RemotingCommand.createRequestCommand(RequestCode.HEART_BEAT, null);
        request.setLanguage(clientConfig.getLanguage());
        request.setBody(heartbeatData.encode());
        RemotingCommand response = this.remotingClient.invokeSync(addr, request, timeoutMillis);
        assert response != null;
        switch (response.getCode()) {
            case ResponseCode.SUCCESS: {
                return response.getVersion();
            }
            default:
                break;
        }

        throw new MQBrokerException(response.getCode(), response.getRemark());
    }

    public void unregisterClient(
        final String addr,
        final String clientID,
        final String producerGroup,
        final String consumerGroup,
        final long timeoutMillis
    ) throws RemotingException, MQBrokerException, InterruptedException {
        final UnregisterClientRequestHeader requestHeader = new UnregisterClientRequestHeader();
        requestHeader.setClientID(clientID);
        requestHeader.setProducerGroup(producerGroup);
        requestHeader.setConsumerGroup(consumerGroup);
        RemotingCommand request = RemotingCommand.createRequestCommand(RequestCode.UNREGISTER_CLIENT, requestHeader);

        RemotingCommand response = this.remotingClient.invokeSync(addr, request, timeoutMillis);
        assert response != null;
        switch (response.getCode()) {
            case ResponseCode.SUCCESS: {
                return;
            }
            default:
                break;
        }

        throw new MQBrokerException(response.getCode(), response.getRemark());
    }

    public void endTransactionOneway(
        final String addr,
        final EndTransactionRequestHeader requestHeader,
        final String remark,
        final long timeoutMillis
    ) throws RemotingException, MQBrokerException, InterruptedException {
        RemotingCommand request = RemotingCommand.createRequestCommand(RequestCode.END_TRANSACTION, requestHeader);

        request.setRemark(remark);
        this.remotingClient.invokeOneway(addr, request, timeoutMillis);
    }

    public void queryMessage(
        final String addr,
        final QueryMessageRequestHeader requestHeader,
        final long timeoutMillis,
        final InvokeCallback invokeCallback,
        final Boolean isUnqiueKey
    ) throws RemotingException, MQBrokerException, InterruptedException {
        RemotingCommand request = RemotingCommand.createRequestCommand(RequestCode.QUERY_MESSAGE, requestHeader);
        request.addExtField(MixAll.UNIQUE_MSG_QUERY_FLAG, isUnqiueKey.toString());
        this.remotingClient.invokeAsync(MixAll.brokerVIPChannel(this.clientConfig.isVipChannelEnabled(), addr), request, timeoutMillis,
            invokeCallback);
    }

    public boolean registerClient(final String addr, final HeartbeatData heartbeat, final long timeoutMillis)
        throws RemotingException, InterruptedException {
        RemotingCommand request = RemotingCommand.createRequestCommand(RequestCode.HEART_BEAT, null);

        request.setBody(heartbeat.encode());
        RemotingCommand response = this.remotingClient.invokeSync(addr, request, timeoutMillis);
        return response.getCode() == ResponseCode.SUCCESS;
    }

    public void consumerSendMessageBack(
        final String addr,
        final MessageExt msg,
        final String consumerGroup,
        final int delayLevel,
        final long timeoutMillis,
        final int maxConsumeRetryTimes
    ) throws RemotingException, MQBrokerException, InterruptedException {
        ConsumerSendMsgBackRequestHeader requestHeader = new ConsumerSendMsgBackRequestHeader();
        RemotingCommand request = RemotingCommand.createRequestCommand(RequestCode.CONSUMER_SEND_MSG_BACK, requestHeader);

        requestHeader.setGroup(consumerGroup);
        requestHeader.setOriginTopic(msg.getTopic());
        requestHeader.setOffset(msg.getCommitLogOffset());
        requestHeader.setDelayLevel(delayLevel);
        requestHeader.setOriginMsgId(msg.getMsgId());
        requestHeader.setMaxReconsumeTimes(maxConsumeRetryTimes);

        RemotingCommand response = this.remotingClient.invokeSync(MixAll.brokerVIPChannel(this.clientConfig.isVipChannelEnabled(), addr),
            request, timeoutMillis);
        assert response != null;
        switch (response.getCode()) {
            case ResponseCode.SUCCESS: {
                return;
            }
            default:
                break;
        }

        throw new MQBrokerException(response.getCode(), response.getRemark());
    }

    public Set<MessageQueue> lockBatchMQ(
        final String addr,
        final LockBatchRequestBody requestBody,
        final long timeoutMillis) throws RemotingException, MQBrokerException, InterruptedException {
        RemotingCommand request = RemotingCommand.createRequestCommand(RequestCode.LOCK_BATCH_MQ, null);

        request.setBody(requestBody.encode());
        RemotingCommand response = this.remotingClient.invokeSync(MixAll.brokerVIPChannel(this.clientConfig.isVipChannelEnabled(), addr),
            request, timeoutMillis);
        switch (response.getCode()) {
            case ResponseCode.SUCCESS: {
                LockBatchResponseBody responseBody = LockBatchResponseBody.decode(response.getBody(), LockBatchResponseBody.class);
                Set<MessageQueue> messageQueues = responseBody.getLockOKMQSet();
                return messageQueues;
            }
            default:
                break;
        }

        throw new MQBrokerException(response.getCode(), response.getRemark());
    }

    public void unlockBatchMQ(
        final String addr,
        final UnlockBatchRequestBody requestBody,
        final long timeoutMillis,
        final boolean oneway
    ) throws RemotingException, MQBrokerException, InterruptedException {
        RemotingCommand request = RemotingCommand.createRequestCommand(RequestCode.UNLOCK_BATCH_MQ, null);

        request.setBody(requestBody.encode());

        if (oneway) {
            this.remotingClient.invokeOneway(addr, request, timeoutMillis);
        } else {
            RemotingCommand response = this.remotingClient
                .invokeSync(MixAll.brokerVIPChannel(this.clientConfig.isVipChannelEnabled(), addr), request, timeoutMillis);
            switch (response.getCode()) {
                case ResponseCode.SUCCESS: {
                    return;
                }
                default:
                    break;
            }

            throw new MQBrokerException(response.getCode(), response.getRemark());
        }
    }

    public TopicStatsTable getTopicStatsInfo(final String addr, final String topic,
        final long timeoutMillis) throws InterruptedException,
        RemotingTimeoutException, RemotingSendRequestException, RemotingConnectException, MQBrokerException {
        GetTopicStatsInfoRequestHeader requestHeader = new GetTopicStatsInfoRequestHeader();
        requestHeader.setTopic(topic);

        RemotingCommand request = RemotingCommand.createRequestCommand(RequestCode.GET_TOPIC_STATS_INFO, requestHeader);

        RemotingCommand response = this.remotingClient.invokeSync(MixAll.brokerVIPChannel(this.clientConfig.isVipChannelEnabled(), addr),
            request, timeoutMillis);
        switch (response.getCode()) {
            case ResponseCode.SUCCESS: {
                TopicStatsTable topicStatsTable = TopicStatsTable.decode(response.getBody(), TopicStatsTable.class);
                return topicStatsTable;
            }
            default:
                break;
        }

        throw new MQBrokerException(response.getCode(), response.getRemark());
    }

    public ConsumeStats getConsumeStats(final String addr, final String consumerGroup, final long timeoutMillis)
        throws InterruptedException, RemotingTimeoutException, RemotingSendRequestException, RemotingConnectException,
        MQBrokerException {
        return getConsumeStats(addr, consumerGroup, null, timeoutMillis);
    }

    public ConsumeStats getConsumeStats(final String addr, final String consumerGroup, final String topic,
        final long timeoutMillis)
        throws InterruptedException, RemotingTimeoutException, RemotingSendRequestException, RemotingConnectException,
        MQBrokerException {
        GetConsumeStatsRequestHeader requestHeader = new GetConsumeStatsRequestHeader();
        requestHeader.setConsumerGroup(consumerGroup);
        requestHeader.setTopic(topic);

        RemotingCommand request = RemotingCommand.createRequestCommand(RequestCode.GET_CONSUME_STATS, requestHeader);

        RemotingCommand response = this.remotingClient.invokeSync(MixAll.brokerVIPChannel(this.clientConfig.isVipChannelEnabled(), addr),
            request, timeoutMillis);
        switch (response.getCode()) {
            case ResponseCode.SUCCESS: {
                ConsumeStats consumeStats = ConsumeStats.decode(response.getBody(), ConsumeStats.class);
                return consumeStats;
            }
            default:
                break;
        }

        throw new MQBrokerException(response.getCode(), response.getRemark());
    }

    public ProducerConnection getProducerConnectionList(final String addr, final String producerGroup,
        final long timeoutMillis)
        throws RemotingConnectException, RemotingSendRequestException, RemotingTimeoutException, InterruptedException,
        MQBrokerException {
        GetProducerConnectionListRequestHeader requestHeader = new GetProducerConnectionListRequestHeader();
        requestHeader.setProducerGroup(producerGroup);

        RemotingCommand request = RemotingCommand.createRequestCommand(RequestCode.GET_PRODUCER_CONNECTION_LIST, requestHeader);

        RemotingCommand response = this.remotingClient.invokeSync(MixAll.brokerVIPChannel(this.clientConfig.isVipChannelEnabled(), addr),
            request, timeoutMillis);
        switch (response.getCode()) {
            case ResponseCode.SUCCESS: {
                return ProducerConnection.decode(response.getBody(), ProducerConnection.class);
            }
            default:
                break;
        }

        throw new MQBrokerException(response.getCode(), response.getRemark());
    }

    public ConsumerConnection getConsumerConnectionList(final String addr, final String consumerGroup,
        final long timeoutMillis)
        throws RemotingConnectException, RemotingSendRequestException, RemotingTimeoutException, InterruptedException,
        MQBrokerException {
        GetConsumerConnectionListRequestHeader requestHeader = new GetConsumerConnectionListRequestHeader();
        requestHeader.setConsumerGroup(consumerGroup);

        RemotingCommand request = RemotingCommand.createRequestCommand(RequestCode.GET_CONSUMER_CONNECTION_LIST, requestHeader);

        RemotingCommand response = this.remotingClient.invokeSync(MixAll.brokerVIPChannel(this.clientConfig.isVipChannelEnabled(), addr),
            request, timeoutMillis);
        switch (response.getCode()) {
            case ResponseCode.SUCCESS: {
                return ConsumerConnection.decode(response.getBody(), ConsumerConnection.class);
            }
            default:
                break;
        }

        throw new MQBrokerException(response.getCode(), response.getRemark());
    }

    public KVTable getBrokerRuntimeInfo(final String addr, final long timeoutMillis) throws RemotingConnectException,
        RemotingSendRequestException, RemotingTimeoutException, InterruptedException, MQBrokerException {

        RemotingCommand request = RemotingCommand.createRequestCommand(RequestCode.GET_BROKER_RUNTIME_INFO, null);

        RemotingCommand response = this.remotingClient.invokeSync(MixAll.brokerVIPChannel(this.clientConfig.isVipChannelEnabled(), addr),
            request, timeoutMillis);
        switch (response.getCode()) {
            case ResponseCode.SUCCESS: {
                return KVTable.decode(response.getBody(), KVTable.class);
            }
            default:
                break;
        }

        throw new MQBrokerException(response.getCode(), response.getRemark());
    }

    public void updateBrokerConfig(final String addr, final Properties properties, final long timeoutMillis)
        throws RemotingConnectException, RemotingSendRequestException, RemotingTimeoutException, InterruptedException,
        MQBrokerException, UnsupportedEncodingException {

        RemotingCommand request = RemotingCommand.createRequestCommand(RequestCode.UPDATE_BROKER_CONFIG, null);

        String str = MixAll.properties2String(properties);
        if (str != null && str.length() > 0) {
            request.setBody(str.getBytes(MixAll.DEFAULT_CHARSET));
            RemotingCommand response = this.remotingClient
                .invokeSync(MixAll.brokerVIPChannel(this.clientConfig.isVipChannelEnabled(), addr), request, timeoutMillis);
            switch (response.getCode()) {
                case ResponseCode.SUCCESS: {
                    return;
                }
                default:
                    break;
            }

            throw new MQBrokerException(response.getCode(), response.getRemark());
        }
    }

    public Properties getBrokerConfig(final String addr, final long timeoutMillis)
        throws RemotingConnectException, RemotingSendRequestException, RemotingTimeoutException, InterruptedException,
        MQBrokerException, UnsupportedEncodingException {
        RemotingCommand request = RemotingCommand.createRequestCommand(RequestCode.GET_BROKER_CONFIG, null);

        RemotingCommand response = this.remotingClient.invokeSync(addr, request, timeoutMillis);
        assert response != null;
        switch (response.getCode()) {
            case ResponseCode.SUCCESS: {
                return MixAll.string2Properties(new String(response.getBody(), MixAll.DEFAULT_CHARSET));
            }
            default:
                break;
        }

        throw new MQBrokerException(response.getCode(), response.getRemark());
    }

    public ClusterInfo getBrokerClusterInfo(
        final long timeoutMillis) throws InterruptedException, RemotingTimeoutException,
        RemotingSendRequestException, RemotingConnectException, MQBrokerException {
        RemotingCommand request = RemotingCommand.createRequestCommand(RequestCode.GET_BROKER_CLUSTER_INFO, null);

        RemotingCommand response = this.remotingClient.invokeSync(null, request, timeoutMillis);
        assert response != null;
        switch (response.getCode()) {
            case ResponseCode.SUCCESS: {
                return ClusterInfo.decode(response.getBody(), ClusterInfo.class);
            }
            default:
                break;
        }

        throw new MQBrokerException(response.getCode(), response.getRemark());
    }

    public TopicRouteData getDefaultTopicRouteInfoFromNameServer(final String topic, final long timeoutMillis)
        throws RemotingException, MQClientException, InterruptedException {

        return getTopicRouteInfoFromNameServer(topic, timeoutMillis, false);
    }

    public TopicRouteData getTopicRouteInfoFromNameServer(final String topic, final long timeoutMillis)
        throws RemotingException, MQClientException, InterruptedException {

        return getTopicRouteInfoFromNameServer(topic, timeoutMillis, true);
    }

    public TopicRouteData getTopicRouteInfoFromNameServer(final String topic, final long timeoutMillis,
        boolean allowTopicNotExist) throws MQClientException, InterruptedException, RemotingTimeoutException, RemotingSendRequestException, RemotingConnectException {
        GetRouteInfoRequestHeader requestHeader = new GetRouteInfoRequestHeader();
        requestHeader.setTopic(topic);

        RemotingCommand request = RemotingCommand.createRequestCommand(RequestCode.GET_ROUTEINTO_BY_TOPIC, requestHeader);

        RemotingCommand response = this.remotingClient.invokeSync(null, request, timeoutMillis);
        assert response != null;
        switch (response.getCode()) {
            case ResponseCode.TOPIC_NOT_EXIST: {
                if (allowTopicNotExist && !topic.equals(MixAll.AUTO_CREATE_TOPIC_KEY_TOPIC)) {
                    log.warn("get Topic [{}] RouteInfoFromNameServer is not exist value", topic);
                }

                break;
            }
            case ResponseCode.SUCCESS: {
                byte[] body = response.getBody();
                if (body != null) {
                    return TopicRouteData.decode(body, TopicRouteData.class);
                }
            }
            default:
                break;
        }

        throw new MQClientException(response.getCode(), response.getRemark());
    }

    public TopicList getTopicListFromNameServer(final long timeoutMillis)
        throws RemotingException, MQClientException, InterruptedException {
        RemotingCommand request = RemotingCommand.createRequestCommand(RequestCode.GET_ALL_TOPIC_LIST_FROM_NAMESERVER, null);

        RemotingCommand response = this.remotingClient.invokeSync(null, request, timeoutMillis);
        assert response != null;
        switch (response.getCode()) {
            case ResponseCode.SUCCESS: {
                byte[] body = response.getBody();
                if (body != null) {
                    return TopicList.decode(body, TopicList.class);
                }
            }
            default:
                break;
        }

        throw new MQClientException(response.getCode(), response.getRemark());
    }

    public int wipeWritePermOfBroker(final String namesrvAddr, String brokerName,
        final long timeoutMillis) throws RemotingCommandException,
        RemotingConnectException, RemotingSendRequestException, RemotingTimeoutException, InterruptedException, MQClientException {
        WipeWritePermOfBrokerRequestHeader requestHeader = new WipeWritePermOfBrokerRequestHeader();
        requestHeader.setBrokerName(brokerName);

        RemotingCommand request = RemotingCommand.createRequestCommand(RequestCode.WIPE_WRITE_PERM_OF_BROKER, requestHeader);

        RemotingCommand response = this.remotingClient.invokeSync(namesrvAddr, request, timeoutMillis);
        assert response != null;
        switch (response.getCode()) {
            case ResponseCode.SUCCESS: {
                WipeWritePermOfBrokerResponseHeader responseHeader =
                    (WipeWritePermOfBrokerResponseHeader) response.decodeCommandCustomHeader(WipeWritePermOfBrokerResponseHeader.class);
                return responseHeader.getWipeTopicCount();
            }
            default:
                break;
        }

        throw new MQClientException(response.getCode(), response.getRemark());
    }

    public void deleteTopicInBroker(final String addr, final String topic, final long timeoutMillis)
        throws RemotingException, MQBrokerException, InterruptedException, MQClientException {
        DeleteTopicRequestHeader requestHeader = new DeleteTopicRequestHeader();
        requestHeader.setTopic(topic);
        RemotingCommand request = RemotingCommand.createRequestCommand(RequestCode.DELETE_TOPIC_IN_BROKER, requestHeader);

        RemotingCommand response = this.remotingClient.invokeSync(MixAll.brokerVIPChannel(this.clientConfig.isVipChannelEnabled(), addr),
            request, timeoutMillis);
        assert response != null;
        switch (response.getCode()) {
            case ResponseCode.SUCCESS: {
                return;
            }
            default:
                break;
        }

        throw new MQClientException(response.getCode(), response.getRemark());
    }

    public void deleteTopicInNameServer(final String addr, final String topic, final long timeoutMillis)
        throws RemotingException, MQBrokerException, InterruptedException, MQClientException {
        DeleteTopicRequestHeader requestHeader = new DeleteTopicRequestHeader();
        requestHeader.setTopic(topic);
        RemotingCommand request = RemotingCommand.createRequestCommand(RequestCode.DELETE_TOPIC_IN_NAMESRV, requestHeader);

        RemotingCommand response = this.remotingClient.invokeSync(addr, request, timeoutMillis);
        assert response != null;
        switch (response.getCode()) {
            case ResponseCode.SUCCESS: {
                return;
            }
            default:
                break;
        }

        throw new MQClientException(response.getCode(), response.getRemark());
    }

    public void deleteSubscriptionGroup(final String addr, final String groupName, final long timeoutMillis)
        throws RemotingException, MQBrokerException, InterruptedException, MQClientException {
        DeleteSubscriptionGroupRequestHeader requestHeader = new DeleteSubscriptionGroupRequestHeader();
        requestHeader.setGroupName(groupName);
        RemotingCommand request = RemotingCommand.createRequestCommand(RequestCode.DELETE_SUBSCRIPTIONGROUP, requestHeader);

        RemotingCommand response = this.remotingClient.invokeSync(MixAll.brokerVIPChannel(this.clientConfig.isVipChannelEnabled(), addr),
            request, timeoutMillis);
        assert response != null;
        switch (response.getCode()) {
            case ResponseCode.SUCCESS: {
                return;
            }
            default:
                break;
        }

        throw new MQClientException(response.getCode(), response.getRemark());
    }

    public String getKVConfigValue(final String namespace, final String key, final long timeoutMillis)
        throws RemotingException, MQClientException, InterruptedException {
        GetKVConfigRequestHeader requestHeader = new GetKVConfigRequestHeader();
        requestHeader.setNamespace(namespace);
        requestHeader.setKey(key);

        RemotingCommand request = RemotingCommand.createRequestCommand(RequestCode.GET_KV_CONFIG, requestHeader);

        RemotingCommand response = this.remotingClient.invokeSync(null, request, timeoutMillis);
        assert response != null;
        switch (response.getCode()) {
            case ResponseCode.SUCCESS: {
                GetKVConfigResponseHeader responseHeader =
                    (GetKVConfigResponseHeader) response.decodeCommandCustomHeader(GetKVConfigResponseHeader.class);
                return responseHeader.getValue();
            }
            default:
                break;
        }

        throw new MQClientException(response.getCode(), response.getRemark());
    }

    public void putKVConfigValue(final String namespace, final String key, final String value, final long timeoutMillis)
        throws RemotingException, MQClientException, InterruptedException {
        PutKVConfigRequestHeader requestHeader = new PutKVConfigRequestHeader();
        requestHeader.setNamespace(namespace);
        requestHeader.setKey(key);
        requestHeader.setValue(value);

        RemotingCommand request = RemotingCommand.createRequestCommand(RequestCode.PUT_KV_CONFIG, requestHeader);

        List<String> nameServerAddressList = this.remotingClient.getNameServerAddressList();
        if (nameServerAddressList != null) {
            RemotingCommand errResponse = null;
            for (String namesrvAddr : nameServerAddressList) {
                RemotingCommand response = this.remotingClient.invokeSync(namesrvAddr, request, timeoutMillis);
                assert response != null;
                switch (response.getCode()) {
                    case ResponseCode.SUCCESS: {
                        break;
                    }
                    default:
                        errResponse = response;
                }
            }

            if (errResponse != null) {
                throw new MQClientException(errResponse.getCode(), errResponse.getRemark());
            }
        }
    }

    public void deleteKVConfigValue(final String namespace, final String key, final long timeoutMillis)
        throws RemotingException, MQClientException, InterruptedException {
        DeleteKVConfigRequestHeader requestHeader = new DeleteKVConfigRequestHeader();
        requestHeader.setNamespace(namespace);
        requestHeader.setKey(key);

        RemotingCommand request = RemotingCommand.createRequestCommand(RequestCode.DELETE_KV_CONFIG, requestHeader);

        List<String> nameServerAddressList = this.remotingClient.getNameServerAddressList();
        if (nameServerAddressList != null) {
            RemotingCommand errResponse = null;
            for (String namesrvAddr : nameServerAddressList) {
                RemotingCommand response = this.remotingClient.invokeSync(namesrvAddr, request, timeoutMillis);
                assert response != null;
                switch (response.getCode()) {
                    case ResponseCode.SUCCESS: {
                        break;
                    }
                    default:
                        errResponse = response;
                }
            }
            if (errResponse != null) {
                throw new MQClientException(errResponse.getCode(), errResponse.getRemark());
            }
        }
    }

    public KVTable getKVListByNamespace(final String namespace, final long timeoutMillis)
        throws RemotingException, MQClientException, InterruptedException {
        GetKVListByNamespaceRequestHeader requestHeader = new GetKVListByNamespaceRequestHeader();
        requestHeader.setNamespace(namespace);

        RemotingCommand request = RemotingCommand.createRequestCommand(RequestCode.GET_KVLIST_BY_NAMESPACE, requestHeader);

        RemotingCommand response = this.remotingClient.invokeSync(null, request, timeoutMillis);
        assert response != null;
        switch (response.getCode()) {
            case ResponseCode.SUCCESS: {
                return KVTable.decode(response.getBody(), KVTable.class);
            }
            default:
                break;
        }

        throw new MQClientException(response.getCode(), response.getRemark());
    }

    public Map<MessageQueue, Long> invokeBrokerToResetOffset(final String addr, final String topic, final String group,
        final long timestamp, final boolean isForce, final long timeoutMillis)
        throws RemotingException, MQClientException, InterruptedException {
        return invokeBrokerToResetOffset(addr, topic, group, timestamp, isForce, timeoutMillis, false);
    }

    public Map<MessageQueue, Long> invokeBrokerToResetOffset(final String addr, final String topic, final String group,
        final long timestamp, final boolean isForce, final long timeoutMillis, boolean isC)
        throws RemotingException, MQClientException, InterruptedException {
        ResetOffsetRequestHeader requestHeader = new ResetOffsetRequestHeader();
        requestHeader.setTopic(topic);
        requestHeader.setGroup(group);
        requestHeader.setTimestamp(timestamp);
        requestHeader.setForce(isForce);

        RemotingCommand request = RemotingCommand.createRequestCommand(RequestCode.INVOKE_BROKER_TO_RESET_OFFSET, requestHeader);
        if (isC) {
            request.setLanguage(LanguageCode.CPP);
        }

        RemotingCommand response = this.remotingClient.invokeSync(MixAll.brokerVIPChannel(this.clientConfig.isVipChannelEnabled(), addr),
            request, timeoutMillis);
        assert response != null;
        switch (response.getCode()) {
            case ResponseCode.SUCCESS: {
                if (response.getBody() != null) {
                    ResetOffsetBody body = ResetOffsetBody.decode(response.getBody(), ResetOffsetBody.class);
                    return body.getOffsetTable();
                }
            }
            default:
                break;
        }

        throw new MQClientException(response.getCode(), response.getRemark());
    }

    public Map<String, Map<MessageQueue, Long>> invokeBrokerToGetConsumerStatus(final String addr, final String topic,
        final String group,
        final String clientAddr,
        final long timeoutMillis) throws RemotingException, MQClientException, InterruptedException {
        GetConsumerStatusRequestHeader requestHeader = new GetConsumerStatusRequestHeader();
        requestHeader.setTopic(topic);
        requestHeader.setGroup(group);
        requestHeader.setClientAddr(clientAddr);

        RemotingCommand request = RemotingCommand.createRequestCommand(RequestCode.INVOKE_BROKER_TO_GET_CONSUMER_STATUS, requestHeader);

        RemotingCommand response = this.remotingClient.invokeSync(MixAll.brokerVIPChannel(this.clientConfig.isVipChannelEnabled(), addr),
            request, timeoutMillis);
        assert response != null;
        switch (response.getCode()) {
            case ResponseCode.SUCCESS: {
                if (response.getBody() != null) {
                    GetConsumerStatusBody body = GetConsumerStatusBody.decode(response.getBody(), GetConsumerStatusBody.class);
                    return body.getConsumerTable();
                }
            }
            default:
                break;
        }

        throw new MQClientException(response.getCode(), response.getRemark());
    }

    public GroupList queryTopicConsumeByWho(final String addr, final String topic, final long timeoutMillis)
        throws RemotingConnectException, RemotingSendRequestException, RemotingTimeoutException, InterruptedException,
        MQBrokerException {
        QueryTopicConsumeByWhoRequestHeader requestHeader = new QueryTopicConsumeByWhoRequestHeader();
        requestHeader.setTopic(topic);

        RemotingCommand request = RemotingCommand.createRequestCommand(RequestCode.QUERY_TOPIC_CONSUME_BY_WHO, requestHeader);

        RemotingCommand response = this.remotingClient.invokeSync(MixAll.brokerVIPChannel(this.clientConfig.isVipChannelEnabled(), addr),
            request, timeoutMillis);
        switch (response.getCode()) {
            case ResponseCode.SUCCESS: {
                GroupList groupList = GroupList.decode(response.getBody(), GroupList.class);
                return groupList;
            }
            default:
                break;
        }

        throw new MQBrokerException(response.getCode(), response.getRemark());
    }

    public List<QueueTimeSpan> queryConsumeTimeSpan(final String addr, final String topic, final String group,
        final long timeoutMillis)
        throws RemotingConnectException, RemotingSendRequestException, RemotingTimeoutException, InterruptedException,
        MQBrokerException {
        QueryConsumeTimeSpanRequestHeader requestHeader = new QueryConsumeTimeSpanRequestHeader();
        requestHeader.setTopic(topic);
        requestHeader.setGroup(group);

        RemotingCommand request = RemotingCommand.createRequestCommand(RequestCode.QUERY_CONSUME_TIME_SPAN, requestHeader);

        RemotingCommand response = this.remotingClient.invokeSync(MixAll.brokerVIPChannel(this.clientConfig.isVipChannelEnabled(), addr),
            request, timeoutMillis);
        switch (response.getCode()) {
            case ResponseCode.SUCCESS: {
                QueryConsumeTimeSpanBody consumeTimeSpanBody = GroupList.decode(response.getBody(), QueryConsumeTimeSpanBody.class);
                return consumeTimeSpanBody.getConsumeTimeSpanSet();
            }
            default:
                break;
        }

        throw new MQBrokerException(response.getCode(), response.getRemark());
    }

    public TopicList getTopicsByCluster(final String cluster, final long timeoutMillis)
        throws RemotingException, MQClientException, InterruptedException {
        GetTopicsByClusterRequestHeader requestHeader = new GetTopicsByClusterRequestHeader();
        requestHeader.setCluster(cluster);
        RemotingCommand request = RemotingCommand.createRequestCommand(RequestCode.GET_TOPICS_BY_CLUSTER, requestHeader);

        RemotingCommand response = this.remotingClient.invokeSync(null, request, timeoutMillis);
        assert response != null;
        switch (response.getCode()) {
            case ResponseCode.SUCCESS: {
                byte[] body = response.getBody();
                if (body != null) {
                    TopicList topicList = TopicList.decode(body, TopicList.class);
                    return topicList;
                }
            }
            default:
                break;
        }

        throw new MQClientException(response.getCode(), response.getRemark());
    }

    public void registerMessageFilterClass(final String addr,
        final String consumerGroup,
        final String topic,
        final String className,
        final int classCRC,
        final byte[] classBody,
        final long timeoutMillis) throws RemotingConnectException, RemotingSendRequestException, RemotingTimeoutException,
        InterruptedException, MQBrokerException {
        RegisterMessageFilterClassRequestHeader requestHeader = new RegisterMessageFilterClassRequestHeader();
        requestHeader.setConsumerGroup(consumerGroup);
        requestHeader.setClassName(className);
        requestHeader.setTopic(topic);
        requestHeader.setClassCRC(classCRC);

        RemotingCommand request = RemotingCommand.createRequestCommand(RequestCode.REGISTER_MESSAGE_FILTER_CLASS, requestHeader);
        request.setBody(classBody);
        RemotingCommand response = this.remotingClient.invokeSync(addr, request, timeoutMillis);
        switch (response.getCode()) {
            case ResponseCode.SUCCESS: {
                return;
            }
            default:
                break;
        }

        throw new MQBrokerException(response.getCode(), response.getRemark());
    }

    public TopicList getSystemTopicList(
        final long timeoutMillis) throws RemotingException, MQClientException, InterruptedException {
        RemotingCommand request = RemotingCommand.createRequestCommand(RequestCode.GET_SYSTEM_TOPIC_LIST_FROM_NS, null);

        RemotingCommand response = this.remotingClient.invokeSync(null, request, timeoutMillis);
        assert response != null;
        switch (response.getCode()) {
            case ResponseCode.SUCCESS: {
                byte[] body = response.getBody();
                if (body != null) {
                    TopicList topicList = TopicList.decode(response.getBody(), TopicList.class);
                    if (topicList.getTopicList() != null && !topicList.getTopicList().isEmpty()
                        && !UtilAll.isBlank(topicList.getBrokerAddr())) {
                        TopicList tmp = getSystemTopicListFromBroker(topicList.getBrokerAddr(), timeoutMillis);
                        if (tmp.getTopicList() != null && !tmp.getTopicList().isEmpty()) {
                            topicList.getTopicList().addAll(tmp.getTopicList());
                        }
                    }
                    return topicList;
                }
            }
            default:
                break;
        }

        throw new MQClientException(response.getCode(), response.getRemark());
    }

    public TopicList getSystemTopicListFromBroker(final String addr, final long timeoutMillis)
        throws RemotingException, MQClientException, InterruptedException {
        RemotingCommand request = RemotingCommand.createRequestCommand(RequestCode.GET_SYSTEM_TOPIC_LIST_FROM_BROKER, null);

        RemotingCommand response = this.remotingClient.invokeSync(MixAll.brokerVIPChannel(this.clientConfig.isVipChannelEnabled(), addr),
            request, timeoutMillis);
        assert response != null;
        switch (response.getCode()) {
            case ResponseCode.SUCCESS: {
                byte[] body = response.getBody();
                if (body != null) {
                    TopicList topicList = TopicList.decode(body, TopicList.class);
                    return topicList;
                }
            }
            default:
                break;
        }

        throw new MQClientException(response.getCode(), response.getRemark());
    }

    public boolean cleanExpiredConsumeQueue(final String addr,
        long timeoutMillis) throws MQClientException, RemotingConnectException,
        RemotingSendRequestException, RemotingTimeoutException, InterruptedException {
        RemotingCommand request = RemotingCommand.createRequestCommand(RequestCode.CLEAN_EXPIRED_CONSUMEQUEUE, null);
        RemotingCommand response = this.remotingClient.invokeSync(MixAll.brokerVIPChannel(this.clientConfig.isVipChannelEnabled(), addr),
            request, timeoutMillis);
        switch (response.getCode()) {
            case ResponseCode.SUCCESS: {
                return true;
            }
            default:
                break;
        }

        throw new MQClientException(response.getCode(), response.getRemark());
    }

    public boolean cleanUnusedTopicByAddr(final String addr,
        long timeoutMillis) throws MQClientException, RemotingConnectException,
        RemotingSendRequestException, RemotingTimeoutException, InterruptedException {
        RemotingCommand request = RemotingCommand.createRequestCommand(RequestCode.CLEAN_UNUSED_TOPIC, null);
        RemotingCommand response = this.remotingClient.invokeSync(MixAll.brokerVIPChannel(this.clientConfig.isVipChannelEnabled(), addr),
            request, timeoutMillis);
        switch (response.getCode()) {
            case ResponseCode.SUCCESS: {
                return true;
            }
            default:
                break;
        }

        throw new MQClientException(response.getCode(), response.getRemark());
    }

    public ConsumerRunningInfo getConsumerRunningInfo(final String addr, String consumerGroup, String clientId,
        boolean jstack,
        final long timeoutMillis) throws RemotingException, MQClientException, InterruptedException {
        GetConsumerRunningInfoRequestHeader requestHeader = new GetConsumerRunningInfoRequestHeader();
        requestHeader.setConsumerGroup(consumerGroup);
        requestHeader.setClientId(clientId);
        requestHeader.setJstackEnable(jstack);

        RemotingCommand request = RemotingCommand.createRequestCommand(RequestCode.GET_CONSUMER_RUNNING_INFO, requestHeader);

        RemotingCommand response = this.remotingClient.invokeSync(MixAll.brokerVIPChannel(this.clientConfig.isVipChannelEnabled(), addr),
            request, timeoutMillis);
        assert response != null;
        switch (response.getCode()) {
            case ResponseCode.SUCCESS: {
                byte[] body = response.getBody();
                if (body != null) {
                    ConsumerRunningInfo info = ConsumerRunningInfo.decode(body, ConsumerRunningInfo.class);
                    return info;
                }
            }
            default:
                break;
        }

        throw new MQClientException(response.getCode(), response.getRemark());
    }

    public ConsumeMessageDirectlyResult consumeMessageDirectly(final String addr,
        String consumerGroup,
        String clientId,
        String msgId,
        final long timeoutMillis) throws RemotingException, MQClientException, InterruptedException {
        ConsumeMessageDirectlyResultRequestHeader requestHeader = new ConsumeMessageDirectlyResultRequestHeader();
        requestHeader.setConsumerGroup(consumerGroup);
        requestHeader.setClientId(clientId);
        requestHeader.setMsgId(msgId);

        RemotingCommand request = RemotingCommand.createRequestCommand(RequestCode.CONSUME_MESSAGE_DIRECTLY, requestHeader);

        RemotingCommand response = this.remotingClient.invokeSync(MixAll.brokerVIPChannel(this.clientConfig.isVipChannelEnabled(), addr),
            request, timeoutMillis);
        assert response != null;
        switch (response.getCode()) {
            case ResponseCode.SUCCESS: {
                byte[] body = response.getBody();
                if (body != null) {
                    ConsumeMessageDirectlyResult info = ConsumeMessageDirectlyResult.decode(body, ConsumeMessageDirectlyResult.class);
                    return info;
                }
            }
            default:
                break;
        }

        throw new MQClientException(response.getCode(), response.getRemark());
    }

    public Map<Integer, Long> queryCorrectionOffset(final String addr, final String topic, final String group,
        Set<String> filterGroup,
        long timeoutMillis) throws MQClientException, RemotingConnectException, RemotingSendRequestException, RemotingTimeoutException,
        InterruptedException {
        QueryCorrectionOffsetHeader requestHeader = new QueryCorrectionOffsetHeader();
        requestHeader.setCompareGroup(group);
        requestHeader.setTopic(topic);
        if (filterGroup != null) {
            StringBuilder sb = new StringBuilder();
            String splitor = "";
            for (String s : filterGroup) {
                sb.append(splitor).append(s);
                splitor = ",";
            }
            requestHeader.setFilterGroups(sb.toString());
        }
        RemotingCommand request = RemotingCommand.createRequestCommand(RequestCode.QUERY_CORRECTION_OFFSET, requestHeader);

        RemotingCommand response = this.remotingClient.invokeSync(MixAll.brokerVIPChannel(this.clientConfig.isVipChannelEnabled(), addr),
            request, timeoutMillis);
        assert response != null;
        switch (response.getCode()) {
            case ResponseCode.SUCCESS: {
                if (response.getBody() != null) {
                    QueryCorrectionOffsetBody body = QueryCorrectionOffsetBody.decode(response.getBody(), QueryCorrectionOffsetBody.class);
                    return body.getCorrectionOffsets();
                }
            }
            default:
                break;
        }

        throw new MQClientException(response.getCode(), response.getRemark());
    }

    public TopicList getUnitTopicList(final boolean containRetry, final long timeoutMillis)
        throws RemotingException, MQClientException, InterruptedException {
        RemotingCommand request = RemotingCommand.createRequestCommand(RequestCode.GET_UNIT_TOPIC_LIST, null);

        RemotingCommand response = this.remotingClient.invokeSync(null, request, timeoutMillis);
        assert response != null;
        switch (response.getCode()) {
            case ResponseCode.SUCCESS: {
                byte[] body = response.getBody();
                if (body != null) {
                    TopicList topicList = TopicList.decode(response.getBody(), TopicList.class);
                    if (!containRetry) {
                        Iterator<String> it = topicList.getTopicList().iterator();
                        while (it.hasNext()) {
                            String topic = it.next();
                            if (topic.startsWith(MixAll.RETRY_GROUP_TOPIC_PREFIX))
                                it.remove();
                        }
                    }

                    return topicList;
                }
            }
            default:
                break;
        }

        throw new MQClientException(response.getCode(), response.getRemark());
    }

    public TopicList getHasUnitSubTopicList(final boolean containRetry, final long timeoutMillis)
        throws RemotingException, MQClientException, InterruptedException {
        RemotingCommand request = RemotingCommand.createRequestCommand(RequestCode.GET_HAS_UNIT_SUB_TOPIC_LIST, null);

        RemotingCommand response = this.remotingClient.invokeSync(null, request, timeoutMillis);
        assert response != null;
        switch (response.getCode()) {
            case ResponseCode.SUCCESS: {
                byte[] body = response.getBody();
                if (body != null) {
                    TopicList topicList = TopicList.decode(response.getBody(), TopicList.class);
                    if (!containRetry) {
                        Iterator<String> it = topicList.getTopicList().iterator();
                        while (it.hasNext()) {
                            String topic = it.next();
                            if (topic.startsWith(MixAll.RETRY_GROUP_TOPIC_PREFIX))
                                it.remove();
                        }
                    }
                    return topicList;
                }
            }
            default:
                break;
        }

        throw new MQClientException(response.getCode(), response.getRemark());
    }

    public TopicList getHasUnitSubUnUnitTopicList(final boolean containRetry, final long timeoutMillis)
        throws RemotingException, MQClientException, InterruptedException {
        RemotingCommand request = RemotingCommand.createRequestCommand(RequestCode.GET_HAS_UNIT_SUB_UNUNIT_TOPIC_LIST, null);

        RemotingCommand response = this.remotingClient.invokeSync(null, request, timeoutMillis);
        assert response != null;
        switch (response.getCode()) {
            case ResponseCode.SUCCESS: {
                byte[] body = response.getBody();
                if (body != null) {
                    TopicList topicList = TopicList.decode(response.getBody(), TopicList.class);
                    if (!containRetry) {
                        Iterator<String> it = topicList.getTopicList().iterator();
                        while (it.hasNext()) {
                            String topic = it.next();
                            if (topic.startsWith(MixAll.RETRY_GROUP_TOPIC_PREFIX))
                                it.remove();
                        }
                    }
                    return topicList;
                }
            }
            default:
                break;
        }

        throw new MQClientException(response.getCode(), response.getRemark());
    }

    public void cloneGroupOffset(final String addr, final String srcGroup, final String destGroup, final String topic,
        final boolean isOffline,
        final long timeoutMillis) throws RemotingException, MQClientException, InterruptedException {
        CloneGroupOffsetRequestHeader requestHeader = new CloneGroupOffsetRequestHeader();
        requestHeader.setSrcGroup(srcGroup);
        requestHeader.setDestGroup(destGroup);
        requestHeader.setTopic(topic);
        requestHeader.setOffline(isOffline);
        RemotingCommand request = RemotingCommand.createRequestCommand(RequestCode.CLONE_GROUP_OFFSET, requestHeader);

        RemotingCommand response = this.remotingClient.invokeSync(MixAll.brokerVIPChannel(this.clientConfig.isVipChannelEnabled(), addr),
            request, timeoutMillis);
        assert response != null;
        switch (response.getCode()) {
            case ResponseCode.SUCCESS: {
                return;
            }
            default:
                break;
        }

        throw new MQClientException(response.getCode(), response.getRemark());
    }

    public BrokerStatsData viewBrokerStatsData(String brokerAddr, String statsName, String statsKey, long timeoutMillis)
        throws MQClientException, RemotingConnectException, RemotingSendRequestException, RemotingTimeoutException,
        InterruptedException {
        ViewBrokerStatsDataRequestHeader requestHeader = new ViewBrokerStatsDataRequestHeader();
        requestHeader.setStatsName(statsName);
        requestHeader.setStatsKey(statsKey);

        RemotingCommand request = RemotingCommand.createRequestCommand(RequestCode.VIEW_BROKER_STATS_DATA, requestHeader);

        RemotingCommand response = this.remotingClient
            .invokeSync(MixAll.brokerVIPChannel(this.clientConfig.isVipChannelEnabled(), brokerAddr), request, timeoutMillis);
        assert response != null;
        switch (response.getCode()) {
            case ResponseCode.SUCCESS: {
                byte[] body = response.getBody();
                if (body != null) {
                    return BrokerStatsData.decode(body, BrokerStatsData.class);
                }
            }
            default:
                break;
        }

        throw new MQClientException(response.getCode(), response.getRemark());
    }

    public Set<String> getClusterList(String topic,
        long timeoutMillis) throws MQClientException, RemotingConnectException,
        RemotingSendRequestException, RemotingTimeoutException, InterruptedException {
        return Collections.EMPTY_SET;
    }

    public ConsumeStatsList fetchConsumeStatsInBroker(String brokerAddr, boolean isOrder,
        long timeoutMillis) throws MQClientException,
        RemotingConnectException, RemotingSendRequestException, RemotingTimeoutException, InterruptedException {
        GetConsumeStatsInBrokerHeader requestHeader = new GetConsumeStatsInBrokerHeader();
        requestHeader.setIsOrder(isOrder);

        RemotingCommand request = RemotingCommand.createRequestCommand(RequestCode.GET_BROKER_CONSUME_STATS, requestHeader);

        RemotingCommand response = this.remotingClient
            .invokeSync(MixAll.brokerVIPChannel(this.clientConfig.isVipChannelEnabled(), brokerAddr), request, timeoutMillis);
        assert response != null;
        switch (response.getCode()) {
            case ResponseCode.SUCCESS: {
                byte[] body = response.getBody();
                if (body != null) {
                    return ConsumeStatsList.decode(body, ConsumeStatsList.class);
                }
            }
            default:
                break;
        }

        throw new MQClientException(response.getCode(), response.getRemark());
    }

    public SubscriptionGroupWrapper getAllSubscriptionGroup(final String brokerAddr,
        long timeoutMillis) throws InterruptedException,
        RemotingTimeoutException, RemotingSendRequestException, RemotingConnectException, MQBrokerException {
        RemotingCommand request = RemotingCommand.createRequestCommand(RequestCode.GET_ALL_SUBSCRIPTIONGROUP_CONFIG, null);
        RemotingCommand response = this.remotingClient
            .invokeSync(MixAll.brokerVIPChannel(this.clientConfig.isVipChannelEnabled(), brokerAddr), request, timeoutMillis);
        assert response != null;
        switch (response.getCode()) {
            case ResponseCode.SUCCESS: {
                return SubscriptionGroupWrapper.decode(response.getBody(), SubscriptionGroupWrapper.class);
            }
            default:
                break;
        }
        throw new MQBrokerException(response.getCode(), response.getRemark());
    }

    public TopicConfigSerializeWrapper getAllTopicConfig(final String addr,
        long timeoutMillis) throws RemotingConnectException,
        RemotingSendRequestException, RemotingTimeoutException, InterruptedException, MQBrokerException {
        RemotingCommand request = RemotingCommand.createRequestCommand(RequestCode.GET_ALL_TOPIC_CONFIG, null);

        RemotingCommand response = this.remotingClient.invokeSync(MixAll.brokerVIPChannel(this.clientConfig.isVipChannelEnabled(), addr),
            request, timeoutMillis);
        assert response != null;
        switch (response.getCode()) {
            case ResponseCode.SUCCESS: {
                return TopicConfigSerializeWrapper.decode(response.getBody(), TopicConfigSerializeWrapper.class);
            }
            default:
                break;
        }

        throw new MQBrokerException(response.getCode(), response.getRemark());
    }

    public void updateNameServerConfig(final Properties properties, final List<String> nameServers, long timeoutMillis)
        throws UnsupportedEncodingException,
        MQBrokerException, InterruptedException, RemotingTimeoutException, RemotingSendRequestException,
        RemotingConnectException, MQClientException {
        String str = MixAll.properties2String(properties);
        if (str == null || str.length() < 1) {
            return;
        }
        List<String> invokeNameServers = (nameServers == null || nameServers.isEmpty()) ?
            this.remotingClient.getNameServerAddressList() : nameServers;
        if (invokeNameServers == null || invokeNameServers.isEmpty()) {
            return;
        }

        RemotingCommand request = RemotingCommand.createRequestCommand(RequestCode.UPDATE_NAMESRV_CONFIG, null);
        request.setBody(str.getBytes(MixAll.DEFAULT_CHARSET));

        RemotingCommand errResponse = null;
        for (String nameServer : invokeNameServers) {
            RemotingCommand response = this.remotingClient.invokeSync(nameServer, request, timeoutMillis);
            assert response != null;
            switch (response.getCode()) {
                case ResponseCode.SUCCESS: {
                    break;
                }
                default:
                    errResponse = response;
            }
        }

        if (errResponse != null) {
            throw new MQClientException(errResponse.getCode(), errResponse.getRemark());
        }
    }

    public Map<String, Properties> getNameServerConfig(final List<String> nameServers, long timeoutMillis)
        throws InterruptedException,
        RemotingTimeoutException, RemotingSendRequestException, RemotingConnectException,
        MQClientException, UnsupportedEncodingException {
        List<String> invokeNameServers = (nameServers == null || nameServers.isEmpty()) ?
            this.remotingClient.getNameServerAddressList() : nameServers;
        if (invokeNameServers == null || invokeNameServers.isEmpty()) {
            return null;
        }

        RemotingCommand request = RemotingCommand.createRequestCommand(RequestCode.GET_NAMESRV_CONFIG, null);

        Map<String, Properties> configMap = new HashMap<String, Properties>(4);
        for (String nameServer : invokeNameServers) {
            RemotingCommand response = this.remotingClient.invokeSync(nameServer, request, timeoutMillis);

            assert response != null;

            if (ResponseCode.SUCCESS == response.getCode()) {
                configMap.put(nameServer, MixAll.string2Properties(new String(response.getBody(), MixAll.DEFAULT_CHARSET)));
            } else {
                throw new MQClientException(response.getCode(), response.getRemark());
            }
        }
        return configMap;
    }

    public QueryConsumeQueueResponseBody queryConsumeQueue(final String brokerAddr, final String topic,
        final int queueId,
        final long index, final int count, final String consumerGroup,
        final long timeoutMillis) throws InterruptedException,
        RemotingTimeoutException, RemotingSendRequestException, RemotingConnectException, MQClientException {

        QueryConsumeQueueRequestHeader requestHeader = new QueryConsumeQueueRequestHeader();
        requestHeader.setTopic(topic);
        requestHeader.setQueueId(queueId);
        requestHeader.setIndex(index);
        requestHeader.setCount(count);
        requestHeader.setConsumerGroup(consumerGroup);

        RemotingCommand request = RemotingCommand.createRequestCommand(RequestCode.QUERY_CONSUME_QUEUE, requestHeader);

        RemotingCommand response = this.remotingClient.invokeSync(MixAll.brokerVIPChannel(this.clientConfig.isVipChannelEnabled(), brokerAddr), request, timeoutMillis);

        assert response != null;

        if (ResponseCode.SUCCESS == response.getCode()) {
            return QueryConsumeQueueResponseBody.decode(response.getBody(), QueryConsumeQueueResponseBody.class);
        }

        throw new MQClientException(response.getCode(), response.getRemark());
    }

    public void checkClientInBroker(final String brokerAddr, final String consumerGroup,
        final String clientId, final SubscriptionData subscriptionData,
        final long timeoutMillis)
        throws InterruptedException, RemotingTimeoutException, RemotingSendRequestException,
        RemotingConnectException, MQClientException {
        RemotingCommand request = RemotingCommand.createRequestCommand(RequestCode.CHECK_CLIENT_CONFIG, null);

        CheckClientRequestBody requestBody = new CheckClientRequestBody();
        requestBody.setClientId(clientId);
        requestBody.setGroup(consumerGroup);
        requestBody.setSubscriptionData(subscriptionData);

        request.setBody(requestBody.encode());

        RemotingCommand response = this.remotingClient.invokeSync(MixAll.brokerVIPChannel(this.clientConfig.isVipChannelEnabled(), brokerAddr), request, timeoutMillis);

        assert response != null;

        if (ResponseCode.SUCCESS != response.getCode()) {
            throw new MQClientException(response.getCode(), response.getRemark());
        }
    }

    public boolean resumeCheckHalfMessage(final String addr, String msgId,
        final long timeoutMillis) throws RemotingException, MQClientException, InterruptedException {
        ResumeCheckHalfMessageRequestHeader requestHeader = new ResumeCheckHalfMessageRequestHeader();
        requestHeader.setMsgId(msgId);

        RemotingCommand request = RemotingCommand.createRequestCommand(RequestCode.RESUME_CHECK_HALF_MESSAGE, requestHeader);

        RemotingCommand response = this.remotingClient.invokeSync(MixAll.brokerVIPChannel(this.clientConfig.isVipChannelEnabled(), addr),
            request, timeoutMillis);
        assert response != null;
        switch (response.getCode()) {
            case ResponseCode.SUCCESS: {
                return true;
            }
            default:
                log.error("Failed to resume half message check logic. Remark={}", response.getRemark());
                return false;
        }
    }
}<|MERGE_RESOLUTION|>--- conflicted
+++ resolved
@@ -296,10 +296,6 @@
         throw new MQClientException(response.getCode(), response.getRemark());
     }
 
-<<<<<<< HEAD
-
-    //同步发送
-=======
     public void createPlainAccessConfig(final String addr, final PlainAccessConfig plainAccessConfig,
         final long timeoutMillis)
         throws RemotingException, MQBrokerException, InterruptedException, MQClientException {
@@ -395,10 +391,9 @@
         }
 
         throw new MQBrokerException(response.getCode(), response.getRemark());
-        
-    }
-
->>>>>>> 2c414fa5
+
+    }
+    //同步发送
     public SendResult sendMessage(
         final String addr,
         final String brokerName,
@@ -667,19 +662,14 @@
                 //解码请求返回头
                 SendMessageResponseHeader responseHeader =
                     (SendMessageResponseHeader) response.decodeCommandCustomHeader(SendMessageResponseHeader.class);
-<<<<<<< HEAD
-                //获取请求返回的MessageQueue信息
-                MessageQueue messageQueue = new MessageQueue(msg.getTopic(), brokerName, responseHeader.getQueueId());
-=======
 
                 //If namespace not null , reset Topic without namespace.
                 String topic = msg.getTopic();
                 if (StringUtils.isNotEmpty(this.clientConfig.getNamespace())) {
                     topic = NamespaceUtil.withoutNamespace(topic, this.clientConfig.getNamespace());
                 }
-
+                //获取请求返回的MessageQueue信息
                 MessageQueue messageQueue = new MessageQueue(topic, brokerName, responseHeader.getQueueId());
->>>>>>> 2c414fa5
 
                 String uniqMsgId = MessageClientIDSetter.getUniqID(msg);
                 if (msg instanceof MessageBatch) {
