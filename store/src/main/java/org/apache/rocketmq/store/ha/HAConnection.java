--- conflicted
+++ resolved
@@ -97,12 +97,8 @@
         private final Selector selector;
         private final SocketChannel socketChannel;
         private final ByteBuffer byteBufferRead = ByteBuffer.allocate(READ_MAX_BUFFER_SIZE);
-<<<<<<< HEAD
         //记录byteBufferRead真正处理的position
-        private int processPostion = 0;
-=======
         private int processPosition = 0;
->>>>>>> 2c414fa5
         private volatile long lastReadTimestamp = System.currentTimeMillis();
 
         public ReadSocketService(final SocketChannel socketChannel) throws IOException {
@@ -181,25 +177,15 @@
                     if (readSize > 0) {
                         readSizeZeroTimes = 0;
                         this.lastReadTimestamp = HAConnection.this.haService.getDefaultMessageStore().getSystemClock().now();
-<<<<<<< HEAD
-                        if ((this.byteBufferRead.position() - this.processPostion) >= 8) {//如果未处理的-已处理的位移大于8
+                        if ((this.byteBufferRead.position() - this.processPosition) >= 8) {
                             //计算当前可以读取完整long的最大位移
-=======
-                        if ((this.byteBufferRead.position() - this.processPosition) >= 8) {
->>>>>>> 2c414fa5
                             int pos = this.byteBufferRead.position() - (this.byteBufferRead.position() % 8);
                             //读取最后这个long
                             long readOffset = this.byteBufferRead.getLong(pos - 8);
-<<<<<<< HEAD
-                            this.processPostion = pos;
-                            HAConnection.this.slaveAckOffset = readOffset;//当前slave同步的offset位置
-                            if (HAConnection.this.slaveRequestOffset < 0) {//如果slaveRequestOffset<=,则置为slave当前同步的offset位置
-=======
                             this.processPosition = pos;
 
                             HAConnection.this.slaveAckOffset = readOffset;
                             if (HAConnection.this.slaveRequestOffset < 0) {
->>>>>>> 2c414fa5
                                 HAConnection.this.slaveRequestOffset = readOffset;
                                 log.info("slave[" + HAConnection.this.clientAddr + "] request offset " + readOffset);
                             }
@@ -241,13 +227,9 @@
             //一个channel单独一个selector
             this.selector = RemotingUtil.openSelector();
             this.socketChannel = socketChannel;
-<<<<<<< HEAD
-            this.socketChannel.register(this.selector, SelectionKey.OP_WRITE);//注册write事件
-            this.thread.setDaemon(true);
-=======
+            //注册write事件
             this.socketChannel.register(this.selector, SelectionKey.OP_WRITE);
             this.setDaemon(true);
->>>>>>> 2c414fa5
         }
 
         @Override
