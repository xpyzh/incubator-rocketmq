--- conflicted
+++ resolved
@@ -349,12 +349,8 @@
         private long lastWriteTimestamp = System.currentTimeMillis();
         //当前slave节点上报的maxOffset
         private long currentReportedOffset = 0;
-<<<<<<< HEAD
-        //记录当前处理的dispatchPostion
-        private int dispatchPostion = 0;
-=======
+        //记录当前处理的dispatchPosition
         private int dispatchPosition = 0;
->>>>>>> 2c414fa5
         private ByteBuffer byteBufferRead = ByteBuffer.allocate(READ_MAX_BUFFER_SIZE);
         private ByteBuffer byteBufferBackup = ByteBuffer.allocate(READ_MAX_BUFFER_SIZE);
 
@@ -463,19 +459,11 @@
             int readSocketPos = this.byteBufferRead.position();
 
             while (true) {
-<<<<<<< HEAD
-                int diff = this.byteBufferRead.position() - this.dispatchPostion;
-                if (diff >= msgHeaderSize) {//如果byteBufferRead未读字节数量超过msgHeaderSize
-                    long masterPhyOffset = this.byteBufferRead.getLong(this.dispatchPostion);//master当前发送的要同步数据，在master的中的位移
-                    int bodySize = this.byteBufferRead.getInt(this.dispatchPostion + 8);//body长度
-=======
                 int diff = this.byteBufferRead.position() - this.dispatchPosition;
+                //如果byteBufferRead未读字节数量超过msgHeaderSize
                 if (diff >= msgHeaderSize) {
                     long masterPhyOffset = this.byteBufferRead.getLong(this.dispatchPosition);
                     int bodySize = this.byteBufferRead.getInt(this.dispatchPosition + 8);
-
-                    long slavePhyOffset = HAService.this.defaultMessageStore.getMaxPhyOffset();
->>>>>>> 2c414fa5
 
                     long slavePhyOffset = HAService.this.defaultMessageStore.getMaxPhyOffset();//获取slave当前最大的offset
                     //如果master要同步的数据位移和当前slave的最大位移不一致，则数据有错
@@ -489,13 +477,9 @@
                     //如果byteBufferRead包含一个完整的消息(当前byteBufferRead的剩余空间能够容纳完整的header+body)
                     if (diff >= (msgHeaderSize + bodySize)) {
                         byte[] bodyData = new byte[bodySize];
-<<<<<<< HEAD
-                        this.byteBufferRead.position(this.dispatchPostion + msgHeaderSize);
-                        this.byteBufferRead.get(bodyData);//读取body
-=======
                         this.byteBufferRead.position(this.dispatchPosition + msgHeaderSize);
+                        //读取body
                         this.byteBufferRead.get(bodyData);
->>>>>>> 2c414fa5
 
                         HAService.this.defaultMessageStore.appendToCommitLog(masterPhyOffset, bodyData);
 
