/*
 * Licensed to the Apache Software Foundation (ASF) under one or more
 * contributor license agreements.  See the NOTICE file distributed with
 * this work for additional information regarding copyright ownership.
 * The ASF licenses this file to You under the Apache License, Version 2.0
 * (the "License"); you may not use this file except in compliance with
 * the License.  You may obtain a copy of the License at
 *
 *     http://www.apache.org/licenses/LICENSE-2.0
 *
 * Unless required by applicable law or agreed to in writing, software
 * distributed under the License is distributed on an "AS IS" BASIS,
 * WITHOUT WARRANTIES OR CONDITIONS OF ANY KIND, either express or implied.
 * See the License for the specific language governing permissions and
 * limitations under the License.
 */
package org.apache.rocketmq.store;

import com.sun.jna.NativeLong;
import com.sun.jna.Pointer;
import java.io.File;
import java.io.FileNotFoundException;
import java.io.IOException;
import java.io.RandomAccessFile;
import java.lang.reflect.Method;
import java.nio.ByteBuffer;
import java.nio.MappedByteBuffer;
import java.nio.channels.FileChannel;
import java.nio.channels.FileChannel.MapMode;
import java.security.AccessController;
import java.security.PrivilegedAction;
import java.util.concurrent.atomic.AtomicInteger;
import java.util.concurrent.atomic.AtomicLong;
import org.apache.rocketmq.common.UtilAll;
import org.apache.rocketmq.common.constant.LoggerName;
import org.apache.rocketmq.logging.InternalLogger;
import org.apache.rocketmq.logging.InternalLoggerFactory;
import org.apache.rocketmq.common.message.MessageExt;
import org.apache.rocketmq.common.message.MessageExtBatch;
import org.apache.rocketmq.store.config.FlushDiskType;
import org.apache.rocketmq.store.util.LibC;
import sun.nio.ch.DirectBuffer;

public class MappedFile extends ReferenceResource {
    public static final int OS_PAGE_SIZE = 1024 * 4;
    protected static final InternalLogger log = InternalLoggerFactory.getLogger(LoggerName.STORE_LOGGER_NAME);
    //mappedFiles总的占内存大小
    private static final AtomicLong TOTAL_MAPPED_VIRTUAL_MEMORY = new AtomicLong(0);
    //mappedFiles总数量
    private static final AtomicInteger TOTAL_MAPPED_FILES = new AtomicInteger(0);
    protected final AtomicInteger wrotePosition = new AtomicInteger(0);
    protected final AtomicInteger committedPosition = new AtomicInteger(0);
    //刷盘的位移
    private final AtomicInteger flushedPosition = new AtomicInteger(0);
    //MappedFile的大小
    protected int fileSize;
    //对应文件的fileChannel
    protected FileChannel fileChannel;
    /**
     * Message will put to here first, and then reput to FileChannel if writeBuffer is not null.
     * 这个相当于一个一级缓存，默认不会有，当transientStorePoolEnable=true时开启
     */
    protected ByteBuffer writeBuffer = null;
    protected TransientStorePool transientStorePool = null;
    //文件名
    private String fileName;
    //文件的startOffset
    private long fileFromOffset;
    private File file;
    //整个file的缓存
    private MappedByteBuffer mappedByteBuffer;
    private volatile long storeTimestamp = 0;
    private boolean firstCreateInQueue = false;

    public MappedFile() {
    }

    public MappedFile(final String fileName, final int fileSize) throws IOException {
        init(fileName, fileSize);
    }

    public MappedFile(final String fileName, final int fileSize,
        final TransientStorePool transientStorePool) throws IOException {
        init(fileName, fileSize, transientStorePool);
    }

    public static void ensureDirOK(final String dirName) {
        if (dirName != null) {
            File f = new File(dirName);
            if (!f.exists()) {
                boolean result = f.mkdirs();
                log.info(dirName + " mkdir " + (result ? "OK" : "Failed"));
            }
        }
    }

    public static void clean(final ByteBuffer buffer) {
        if (buffer == null || !buffer.isDirect() || buffer.capacity() == 0)
            return;
        invoke(invoke(viewed(buffer), "cleaner"), "clean");
    }

    private static Object invoke(final Object target, final String methodName, final Class<?>... args) {
        return AccessController.doPrivileged(new PrivilegedAction<Object>() {
            public Object run() {
                try {
                    Method method = method(target, methodName, args);
                    method.setAccessible(true);
                    return method.invoke(target);
                } catch (Exception e) {
                    throw new IllegalStateException(e);
                }
            }
        });
    }

    private static Method method(Object target, String methodName, Class<?>[] args)
        throws NoSuchMethodException {
        try {
            return target.getClass().getMethod(methodName, args);
        } catch (NoSuchMethodException e) {
            return target.getClass().getDeclaredMethod(methodName, args);
        }
    }

    private static ByteBuffer viewed(ByteBuffer buffer) {
        String methodName = "viewedBuffer";
        Method[] methods = buffer.getClass().getMethods();
        for (int i = 0; i < methods.length; i++) {
            if (methods[i].getName().equals("attachment")) {
                methodName = "attachment";
                break;
            }
        }

        ByteBuffer viewedBuffer = (ByteBuffer) invoke(buffer, methodName);
        if (viewedBuffer == null)
            return buffer;
        else
            return viewed(viewedBuffer);
    }

    public static int getTotalMappedFiles() {
        return TOTAL_MAPPED_FILES.get();
    }

    public static long getTotalMappedVirtualMemory() {
        return TOTAL_MAPPED_VIRTUAL_MEMORY.get();
    }

    public void init(final String fileName, final int fileSize,
        final TransientStorePool transientStorePool) throws IOException {
        init(fileName, fileSize);
        this.writeBuffer = transientStorePool.borrowBuffer();
        this.transientStorePool = transientStorePool;
    }

    private void init(final String fileName, final int fileSize) throws IOException {
        this.fileName = fileName;
        this.fileSize = fileSize;
        this.file = new File(fileName);
        this.fileFromOffset = Long.parseLong(this.file.getName());
        boolean ok = false;

        ensureDirOK(this.file.getParent());

        try {
            //核心:创建MappedFile,也就是commitLog文件
            this.fileChannel = new RandomAccessFile(this.file, "rw").getChannel();
            //将整个文件放入缓存
            this.mappedByteBuffer = this.fileChannel.map(MapMode.READ_WRITE, 0, fileSize);
            TOTAL_MAPPED_VIRTUAL_MEMORY.addAndGet(fileSize);
            TOTAL_MAPPED_FILES.incrementAndGet();
            ok = true;
        } catch (FileNotFoundException e) {
            log.error("Failed to create file " + this.fileName, e);
            throw e;
        } catch (IOException e) {
            log.error("Failed to map file " + this.fileName, e);
            throw e;
        } finally {
            if (!ok && this.fileChannel != null) {//如果失败，则关闭fileChannel
                this.fileChannel.close();
            }
        }
    }

    public long getLastModifiedTimestamp() {
        return this.file.lastModified();
    }

    public int getFileSize() {
        return fileSize;
    }

    public FileChannel getFileChannel() {
        return fileChannel;
    }

    public AppendMessageResult appendMessage(final MessageExtBrokerInner msg, final AppendMessageCallback cb) {
        return appendMessagesInner(msg, cb);
    }

    public AppendMessageResult appendMessages(final MessageExtBatch messageExtBatch, final AppendMessageCallback cb) {
        return appendMessagesInner(messageExtBatch, cb);
    }

    /**
     * 追加msg
     * @param cb 目前只有DefaultAppendMessageCallback，一个实现
     * @author youzhihao
     */
    public AppendMessageResult appendMessagesInner(final MessageExt messageExt, final AppendMessageCallback cb) {
        assert messageExt != null;
        assert cb != null;

        int currentPos = this.wrotePosition.get();

        if (currentPos < this.fileSize) {
            //获取ByteBuffer,writeBuffer相当于一个一级缓存，先于mappedByteBuffer
            //slice:基于当前的ByteBuffer创建一个新的ByteBuffer，和原有的对象共享内容，但是有独立的position,limit,mark values
            ByteBuffer byteBuffer = writeBuffer != null ? writeBuffer.slice() : this.mappedByteBuffer.slice();
            //设置position
            byteBuffer.position(currentPos);
<<<<<<< HEAD
            AppendMessageResult result = null;
            if (messageExt instanceof MessageExtBrokerInner) { //单个msg
=======
            AppendMessageResult result;
            if (messageExt instanceof MessageExtBrokerInner) {
>>>>>>> 2c414fa5
                result = cb.doAppend(this.getFileFromOffset(), byteBuffer, this.fileSize - currentPos, (MessageExtBrokerInner) messageExt);
            } else if (messageExt instanceof MessageExtBatch) {//批量msg
                result = cb.doAppend(this.getFileFromOffset(), byteBuffer, this.fileSize - currentPos, (MessageExtBatch) messageExt);
            } else {
                return new AppendMessageResult(AppendMessageStatus.UNKNOWN_ERROR);
            }
            //增加wrotePosition
            this.wrotePosition.addAndGet(result.getWroteBytes());
            this.storeTimestamp = result.getStoreTimestamp();
            return result;
        }
        log.error("MappedFile.appendMessage return null, wrotePosition: {} fileSize: {}", currentPos, this.fileSize);
        return new AppendMessageResult(AppendMessageStatus.UNKNOWN_ERROR);
    }

    public long getFileFromOffset() {
        return this.fileFromOffset;
    }

    public boolean appendMessage(final byte[] data) {
        int currentPos = this.wrotePosition.get();

        if ((currentPos + data.length) <= this.fileSize) {
            try {
                this.fileChannel.position(currentPos);
                this.fileChannel.write(ByteBuffer.wrap(data));
            } catch (Throwable e) {
                log.error("Error occurred when append message to mappedFile.", e);
            }
            this.wrotePosition.addAndGet(data.length);
            return true;
        }

        return false;
    }

    /**
     * Content of data from offset to offset + length will be wrote to file.
     *
     * @param offset The offset of the subarray to be used.
     * @param length The length of the subarray to be used.
     */
    public boolean appendMessage(final byte[] data, final int offset, final int length) {
        int currentPos = this.wrotePosition.get();

        if ((currentPos + length) <= this.fileSize) {
            try {
                this.fileChannel.position(currentPos);
                this.fileChannel.write(ByteBuffer.wrap(data, offset, length));
            } catch (Throwable e) {
                log.error("Error occurred when append message to mappedFile.", e);
            }
            this.wrotePosition.addAndGet(length);
            return true;
        }

        return false;
    }

    /**
     * mappedFile刷盘
     * @param flushLeastPages
     * flushLeastPages=0:如果写位移>刷盘位移,则刷盘
     * flushLeastPages>0:如果写位移-刷盘位移>=flushLeastPages*OS_PAGE_SIZE,则刷盘(OS_PAGE_SIZE为4kb)
     * @return The current flushed position
     */
    public int flush(final int flushLeastPages) {
        //判断能否刷盘
        if (this.isAbleToFlush(flushLeastPages)) {
            if (this.hold()) {
                int value = getReadPosition();

                try {
                    //We only append data to fileChannel or mappedByteBuffer, never both.
                    if (writeBuffer != null || this.fileChannel.position() != 0) {
                        this.fileChannel.force(false);
                    } else {//默认
                        this.mappedByteBuffer.force();
                    }
                } catch (Throwable e) {
                    log.error("Error occurred when force data to disk.", e);
                }

                this.flushedPosition.set(value);
                this.release();
            } else {
                log.warn("in flush, hold failed, flush offset = " + this.flushedPosition.get());
                this.flushedPosition.set(getReadPosition());
            }
        }
        return this.getFlushedPosition();
    }

    public int commit(final int commitLeastPages) {
        if (writeBuffer == null) {
            //no need to commit data to file channel, so just regard wrotePosition as committedPosition.
            return this.wrotePosition.get();
        }
        if (this.isAbleToCommit(commitLeastPages)) {
            if (this.hold()) {
                commit0(commitLeastPages);
                this.release();
            } else {
                log.warn("in commit, hold failed, commit offset = " + this.committedPosition.get());
            }
        }

        // All dirty data has been committed to FileChannel.
        if (writeBuffer != null && this.transientStorePool != null && this.fileSize == this.committedPosition.get()) {
            this.transientStorePool.returnBuffer(writeBuffer);
            this.writeBuffer = null;
        }

        return this.committedPosition.get();
    }

    protected void commit0(final int commitLeastPages) {
        int writePos = this.wrotePosition.get();
        int lastCommittedPosition = this.committedPosition.get();

        if (writePos - this.committedPosition.get() > 0) {
            try {
                ByteBuffer byteBuffer = writeBuffer.slice();
                byteBuffer.position(lastCommittedPosition);
                byteBuffer.limit(writePos);
                this.fileChannel.position(lastCommittedPosition);
                this.fileChannel.write(byteBuffer);
                this.committedPosition.set(writePos);
            } catch (Throwable e) {
                log.error("Error occurred when commit data to FileChannel.", e);
            }
        }
    }

    /**
     * 判断mappedFile是否能够刷盘
     * @author youzhihao
     */
    private boolean isAbleToFlush(final int flushLeastPages) {
        int flush = this.flushedPosition.get();
        int write = getReadPosition();
        //如果当前mappedFile已经写满了,返回true
        if (this.isFull()) {
            return true;
        }
        //OS_PAGE_SIZE=1024*4,如果写位移-刷盘位移>=flushLeastPages个页数量，则刷盘,默认一页4kb
        if (flushLeastPages > 0) {
            return ((write / OS_PAGE_SIZE) - (flush / OS_PAGE_SIZE)) >= flushLeastPages;
        }
        //写位移>刷盘位移，则返回true
        return write > flush;
    }

    protected boolean isAbleToCommit(final int commitLeastPages) {
        int flush = this.committedPosition.get();
        int write = this.wrotePosition.get();

        if (this.isFull()) {
            return true;
        }

        if (commitLeastPages > 0) {
            return ((write / OS_PAGE_SIZE) - (flush / OS_PAGE_SIZE)) >= commitLeastPages;
        }

        return write > flush;
    }

    public int getFlushedPosition() {
        return flushedPosition.get();
    }

    public void setFlushedPosition(int pos) {
        this.flushedPosition.set(pos);
    }

    public boolean isFull() {
        return this.fileSize == this.wrotePosition.get();
    }

    public SelectMappedBufferResult selectMappedBuffer(int pos, int size) {
        int readPosition = getReadPosition();
        if ((pos + size) <= readPosition) {
            if (this.hold()) {
                ByteBuffer byteBuffer = this.mappedByteBuffer.slice();
                byteBuffer.position(pos);
                ByteBuffer byteBufferNew = byteBuffer.slice();
                byteBufferNew.limit(size);
                return new SelectMappedBufferResult(this.fileFromOffset + pos, byteBufferNew, size, this);
            } else {
                log.warn("matched, but hold failed, request pos: " + pos + ", fileFromOffset: "
                    + this.fileFromOffset);
            }
        } else {
            log.warn("selectMappedBuffer request pos invalid, request pos: " + pos + ", size: " + size
                + ", fileFromOffset: " + this.fileFromOffset);
        }

        return null;
    }

    public SelectMappedBufferResult selectMappedBuffer(int pos) {
        int readPosition = getReadPosition();
        if (pos < readPosition && pos >= 0) {
            if (this.hold()) {
                ByteBuffer byteBuffer = this.mappedByteBuffer.slice();
                byteBuffer.position(pos);
                int size = readPosition - pos;
                ByteBuffer byteBufferNew = byteBuffer.slice();
                byteBufferNew.limit(size);
                return new SelectMappedBufferResult(this.fileFromOffset + pos, byteBufferNew, size, this);
            }
        }

        return null;
    }

    @Override
    public boolean cleanup(final long currentRef) {
        if (this.isAvailable()) {
            log.error("this file[REF:" + currentRef + "] " + this.fileName
                + " have not shutdown, stop unmapping.");
            return false;
        }

        if (this.isCleanupOver()) {
            log.error("this file[REF:" + currentRef + "] " + this.fileName
                + " have cleanup, do not do it again.");
            return true;
        }

        clean(this.mappedByteBuffer);
        TOTAL_MAPPED_VIRTUAL_MEMORY.addAndGet(this.fileSize * (-1));
        TOTAL_MAPPED_FILES.decrementAndGet();
        log.info("unmap file[REF:" + currentRef + "] " + this.fileName + " OK");
        return true;
    }

    public boolean destroy(final long intervalForcibly) {
        this.shutdown(intervalForcibly);

        if (this.isCleanupOver()) {
            try {
                this.fileChannel.close();
                log.info("close file channel " + this.fileName + " OK");

                long beginTime = System.currentTimeMillis();
                boolean result = this.file.delete();
                log.info("delete file[REF:" + this.getRefCount() + "] " + this.fileName
                    + (result ? " OK, " : " Failed, ") + "W:" + this.getWrotePosition() + " M:"
                    + this.getFlushedPosition() + ", "
                    + UtilAll.computeElapsedTimeMilliseconds(beginTime));
            } catch (Exception e) {
                log.warn("close file channel " + this.fileName + " Failed. ", e);
            }

            return true;
        } else {
            log.warn("destroy mapped file[REF:" + this.getRefCount() + "] " + this.fileName
                + " Failed. cleanupOver: " + this.cleanupOver);
        }

        return false;
    }

    public int getWrotePosition() {
        return wrotePosition.get();
    }

    public void setWrotePosition(int pos) {
        this.wrotePosition.set(pos);
    }

    /**
     * @return The max position which have valid data
     */
    public int getReadPosition() {
        return this.writeBuffer == null ? this.wrotePosition.get() : this.committedPosition.get();
    }

    public void setCommittedPosition(int pos) {
        this.committedPosition.set(pos);
    }

    //mapped文件预热
    public void warmMappedFile(FlushDiskType type, int pages) {
        long beginTime = System.currentTimeMillis();
        ByteBuffer byteBuffer = this.mappedByteBuffer.slice();
        int flush = 0;
        long time = System.currentTimeMillis();
        for (int i = 0, j = 0; i < this.fileSize; i += MappedFile.OS_PAGE_SIZE, j++) {
            byteBuffer.put(i, (byte) 0);
            // force flush when flush disk type is sync
            if (type == FlushDiskType.SYNC_FLUSH) {
                if ((i / OS_PAGE_SIZE) - (flush / OS_PAGE_SIZE) >= pages) {
                    flush = i;
                    mappedByteBuffer.force();
                }
            }

            // prevent gc
            if (j % 1000 == 0) {
                log.info("j={}, costTime={}", j, System.currentTimeMillis() - time);
                time = System.currentTimeMillis();
                try {
                    Thread.sleep(0);
                } catch (InterruptedException e) {
                    log.error("Interrupted", e);
                }
            }
        }

        // force flush when prepare load finished
        if (type == FlushDiskType.SYNC_FLUSH) {
            log.info("mapped file warm-up done, force to disk, mappedFile={}, costTime={}",
                this.getFileName(), System.currentTimeMillis() - beginTime);
            mappedByteBuffer.force();
        }
        log.info("mapped file warm-up done. mappedFile={}, costTime={}", this.getFileName(),
            System.currentTimeMillis() - beginTime);

        this.mlock();
    }

    public String getFileName() {
        return fileName;
    }

    public MappedByteBuffer getMappedByteBuffer() {
        return mappedByteBuffer;
    }

    public ByteBuffer sliceByteBuffer() {
        return this.mappedByteBuffer.slice();
    }

    public long getStoreTimestamp() {
        return storeTimestamp;
    }

    public boolean isFirstCreateInQueue() {
        return firstCreateInQueue;
    }

    public void setFirstCreateInQueue(boolean firstCreateInQueue) {
        this.firstCreateInQueue = firstCreateInQueue;
    }

    public void mlock() {
        final long beginTime = System.currentTimeMillis();
        final long address = ((DirectBuffer) (this.mappedByteBuffer)).address();
        Pointer pointer = new Pointer(address);
        {   //锁定物理内存
            int ret = LibC.INSTANCE.mlock(pointer, new NativeLong(this.fileSize));
            log.info("mlock {} {} {} ret = {} time consuming = {}", address, this.fileName, this.fileSize, ret, System.currentTimeMillis() - beginTime);
        }

        {   //预读mmap的文件内容到虚拟内存中
            int ret = LibC.INSTANCE.madvise(pointer, new NativeLong(this.fileSize), LibC.MADV_WILLNEED);
            log.info("madvise {} {} {} ret = {} time consuming = {}", address, this.fileName, this.fileSize, ret, System.currentTimeMillis() - beginTime);
        }
    }

    public void munlock() {
        final long beginTime = System.currentTimeMillis();
        final long address = ((DirectBuffer) (this.mappedByteBuffer)).address();
        Pointer pointer = new Pointer(address);
        int ret = LibC.INSTANCE.munlock(pointer, new NativeLong(this.fileSize));
        log.info("munlock {} {} {} ret = {} time consuming = {}", address, this.fileName, this.fileSize, ret, System.currentTimeMillis() - beginTime);
    }

    //testable
    File getFile() {
        return this.file;
    }

    @Override
    public String toString() {
        return this.fileName;
    }
}<|MERGE_RESOLUTION|>--- conflicted
+++ resolved
@@ -222,13 +222,8 @@
             ByteBuffer byteBuffer = writeBuffer != null ? writeBuffer.slice() : this.mappedByteBuffer.slice();
             //设置position
             byteBuffer.position(currentPos);
-<<<<<<< HEAD
-            AppendMessageResult result = null;
-            if (messageExt instanceof MessageExtBrokerInner) { //单个msg
-=======
             AppendMessageResult result;
             if (messageExt instanceof MessageExtBrokerInner) {
->>>>>>> 2c414fa5
                 result = cb.doAppend(this.getFileFromOffset(), byteBuffer, this.fileSize - currentPos, (MessageExtBrokerInner) messageExt);
             } else if (messageExt instanceof MessageExtBatch) {//批量msg
                 result = cb.doAppend(this.getFileFromOffset(), byteBuffer, this.fileSize - currentPos, (MessageExtBatch) messageExt);
