/*
 * Licensed to the Apache Software Foundation (ASF) under one or more
 * contributor license agreements.  See the NOTICE file distributed with
 * this work for additional information regarding copyright ownership.
 * The ASF licenses this file to You under the Apache License, Version 2.0
 * (the "License"); you may not use this file except in compliance with
 * the License.  You may obtain a copy of the License at
 *
 *     http://www.apache.org/licenses/LICENSE-2.0
 *
 * Unless required by applicable law or agreed to in writing, software
 * distributed under the License is distributed on an "AS IS" BASIS,
 * WITHOUT WARRANTIES OR CONDITIONS OF ANY KIND, either express or implied.
 * See the License for the specific language governing permissions and
 * limitations under the License.
 */
package org.apache.rocketmq.common;

import java.util.concurrent.TimeUnit;
import java.util.concurrent.atomic.AtomicBoolean;
import org.apache.rocketmq.common.constant.LoggerName;
import org.apache.rocketmq.logging.InternalLogger;
import org.apache.rocketmq.logging.InternalLoggerFactory;

public abstract class ServiceThread implements Runnable {
    private static final InternalLogger log = InternalLoggerFactory.getLogger(LoggerName.COMMON_LOGGER_NAME);

    private static final long JOIN_TIME = 90 * 1000;

<<<<<<< HEAD
    protected final Thread thread;
    //利用自定义的，可以复原的CountDownLatch来实现等待逻辑
=======
    private Thread thread;
>>>>>>> 2c414fa5
    protected final CountDownLatch2 waitPoint = new CountDownLatch2(1);
    //利用hasNotified，来解决并发调用CountDownLatch2.countDown()的情形
    protected volatile AtomicBoolean hasNotified = new AtomicBoolean(false);
    protected volatile boolean stopped = false;
    protected boolean isDaemon = false;

    //Make it able to restart the thread
    private final AtomicBoolean started = new AtomicBoolean(false);

    public ServiceThread() {

    }

    public abstract String getServiceName();

    public void start() {
        log.info("Try to start service thread:{} started:{} lastThread:{}", getServiceName(), started.get(), thread);
        if (!started.compareAndSet(false, true)) {
            return;
        }
        stopped = false;
        this.thread = new Thread(this, getServiceName());
        this.thread.setDaemon(isDaemon);
        this.thread.start();
    }

    public void shutdown() {
        this.shutdown(false);
    }

    public void shutdown(final boolean interrupt) {
        log.info("Try to shutdown service thread:{} started:{} lastThread:{}", getServiceName(), started.get(), thread);
        if (!started.compareAndSet(true, false)) {
            return;
        }
        this.stopped = true;
        log.info("shutdown thread " + this.getServiceName() + " interrupt " + interrupt);

        if (hasNotified.compareAndSet(false, true)) {
            waitPoint.countDown(); // notify
        }

        try {
            if (interrupt) {
                this.thread.interrupt();
            }

            long beginTime = System.currentTimeMillis();
            if (!this.thread.isDaemon()) {
                this.thread.join(this.getJointime());
            }
            long elapsedTime = System.currentTimeMillis() - beginTime;
            log.info("join thread " + this.getServiceName() + " elapsed time(ms) " + elapsedTime + " "
                + this.getJointime());
        } catch (InterruptedException e) {
            log.error("Interrupted", e);
        }
    }

    public long getJointime() {
        return JOIN_TIME;
    }

    @Deprecated
    public void stop() {
        this.stop(false);
    }

    @Deprecated
    public void stop(final boolean interrupt) {
        if (!started.get()) {
            return;
        }
        this.stopped = true;
        log.info("stop thread " + this.getServiceName() + " interrupt " + interrupt);

        if (hasNotified.compareAndSet(false, true)) {
            waitPoint.countDown(); // notify
        }

        if (interrupt) {
            this.thread.interrupt();
        }
    }

    public void makeStop() {
        if (!started.get()) {
            return;
        }
        this.stopped = true;
        log.info("makestop thread " + this.getServiceName());
    }

    public void wakeup() {
        if (hasNotified.compareAndSet(false, true)) {
            waitPoint.countDown(); // notify
        }
    }

    //通过countDown来进行等待
    protected void waitForRunning(long interval) {
        //这里的hasNotified的目的是，处理wakeup和waitForRunning线程的并发问题，以及解决waitPoint.countDown()并发调用的问题
        //只要当wakeup调用，必定可以得到一次快速唤醒的响应,如果没有compareAndSet，考虑如下时间线
        // thread2: wakeup();
        // thread1: waitForRunning执行到waitPoint.reset(); 实际wakeup没有起到作用
        if (hasNotified.compareAndSet(true, false)) {
            this.onWaitEnd();
            return;
        }

        //entry to wait
        waitPoint.reset();

        try {
            waitPoint.await(interval, TimeUnit.MILLISECONDS);
        } catch (InterruptedException e) {
            log.error("Interrupted", e);
        } finally {
            hasNotified.set(false);
            this.onWaitEnd();
        }
    }

    //线程唤醒后的回调
    protected void onWaitEnd() {
    }

    public boolean isStopped() {
        return stopped;
    }

    public boolean isDaemon() {
        return isDaemon;
    }

    public void setDaemon(boolean daemon) {
        isDaemon = daemon;
    }
}<|MERGE_RESOLUTION|>--- conflicted
+++ resolved
@@ -27,12 +27,8 @@
 
     private static final long JOIN_TIME = 90 * 1000;
 
-<<<<<<< HEAD
-    protected final Thread thread;
+    private Thread thread;
     //利用自定义的，可以复原的CountDownLatch来实现等待逻辑
-=======
-    private Thread thread;
->>>>>>> 2c414fa5
     protected final CountDownLatch2 waitPoint = new CountDownLatch2(1);
     //利用hasNotified，来解决并发调用CountDownLatch2.countDown()的情形
     protected volatile AtomicBoolean hasNotified = new AtomicBoolean(false);
