--- conflicted
+++ resolved
@@ -130,9 +130,7 @@
                 }
             });
         } else {
-<<<<<<< HEAD
             //默认使用NioEventLoopGroup
-=======
             this.eventLoopGroupBoss = new NioEventLoopGroup(1, new ThreadFactory() {
                 private AtomicInteger threadIndex = new AtomicInteger(0);
 
@@ -142,7 +140,6 @@
                 }
             });
 
->>>>>>> 46ac0654
             this.eventLoopGroupSelector = new NioEventLoopGroup(nettyServerConfig.getServerSelectorThreads(), new ThreadFactory() {
                 private AtomicInteger threadIndex = new AtomicInteger(0);
                 private int threadTotal = nettyServerConfig.getServerSelectorThreads();
