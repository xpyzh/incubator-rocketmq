--- conflicted
+++ resolved
@@ -145,7 +145,7 @@
                 case REQUEST_COMMAND:
                     processRequestCommand(ctx, cmd);
                     break;
-                case RESPONSE_COMMAND://处理返回请求
+                case RESPONSE_COMMAND:
                     processResponseCommand(ctx, cmd);
                     break;
                 default:
@@ -161,7 +161,6 @@
      * @param cmd request command.
      */
     public void processRequestCommand(final ChannelHandlerContext ctx, final RemotingCommand cmd) {
-        //先找指定注册的对应code的处理器，没有就用默认的
         final Pair<NettyRequestProcessor, ExecutorService> matched = this.processorTable.get(cmd.getCode());
         final Pair<NettyRequestProcessor, ExecutorService> pair = null == matched ? this.defaultRequestProcessor : matched;
         final int opaque = cmd.getOpaque();
@@ -176,13 +175,11 @@
                             rpcHook.doBeforeRequest(RemotingHelper.parseChannelRemoteAddr(ctx.channel()), cmd);
                         }
 
-                        //处理请求
                         final RemotingCommand response = pair.getObject1().processRequest(ctx, cmd);
                         if (rpcHook != null) {
                             rpcHook.doAfterResponse(RemotingHelper.parseChannelRemoteAddr(ctx.channel()), cmd, response);
                         }
 
-                        //如果不是单向请求，且有response，则发送response
                         if (!cmd.isOnewayRPC()) {
                             if (response != null) {
                                 response.setOpaque(opaque);
@@ -202,13 +199,8 @@
                         log.error("process request exception", e);
                         log.error(cmd.toString());
 
-<<<<<<< HEAD
-                        if (!cmd.isOnewayRPC()) {//如果失败，且不是单向，发送response,告知客户端错误信息
-                            final RemotingCommand response = RemotingCommand.createResponseCommand(RemotingSysResponseCode.SYSTEM_ERROR, //
-=======
                         if (!cmd.isOnewayRPC()) {
                             final RemotingCommand response = RemotingCommand.createResponseCommand(RemotingSysResponseCode.SYSTEM_ERROR,
->>>>>>> 8285d706
                                 RemotingHelper.exceptionSimpleDesc(e));
                             response.setOpaque(opaque);
                             ctx.writeAndFlush(response);
@@ -216,7 +208,7 @@
                     }
                 }
             };
-            //如果处理器拒绝请求，则直接发送错误信息(这段代码是不是要提前到Runnable之前)
+
             if (pair.getObject1().rejectRequest()) {
                 final RemotingCommand response = RemotingCommand.createResponseCommand(RemotingSysResponseCode.SYSTEM_BUSY,
                     "[REJECTREQUEST]system busy, start flow control for a while");
@@ -226,11 +218,9 @@
             }
 
             try {
-                //处理请求
                 final RequestTask requestTask = new RequestTask(run, ctx.channel(), cmd);
                 pair.getObject2().submit(requestTask);
             } catch (RejectedExecutionException e) {
-                //这段看不懂。。
                 if ((System.currentTimeMillis() % 10000) == 0) {
                     log.warn(RemotingHelper.parseChannelRemoteAddr(ctx.channel())
                         + ", too many requests and system thread pool busy, RejectedExecutionException "
@@ -262,22 +252,16 @@
      * @param cmd response command instance.
      */
     public void processResponseCommand(ChannelHandlerContext ctx, RemotingCommand cmd) {
-        //根据返回请求携带的opaque,找一下自己缓存的ResponseFuture
         final int opaque = cmd.getOpaque();
         final ResponseFuture responseFuture = responseTable.get(opaque);
         if (responseFuture != null) {
-            //issues:这里为什么要set一下，这样后面如果走下面分支，又putResponse一次，重复set了一下cmd对象
             responseFuture.setResponseCommand(cmd);
-<<<<<<< HEAD
-            responseFuture.release();
-=======
-
->>>>>>> 8285d706
+
             responseTable.remove(opaque);
-            //有异步回调，则调用
+
             if (responseFuture.getInvokeCallback() != null) {
                 executeInvokeCallback(responseFuture);
-            } else {//同步调用，则塞入cmd,取消等待结果线程的阻塞
+            } else {
                 responseFuture.putResponse(cmd);
                 responseFuture.release();
             }
@@ -369,14 +353,9 @@
             }
         }
     }
-<<<<<<< HEAD
-    //同步调用的具体实现
-    public RemotingCommand invokeSyncImpl(final Channel channel, final RemotingCommand request, final long timeoutMillis)
-=======
 
     public RemotingCommand invokeSyncImpl(final Channel channel, final RemotingCommand request,
         final long timeoutMillis)
->>>>>>> 8285d706
         throws InterruptedException, RemotingSendRequestException, RemotingTimeoutException {
         final int opaque = request.getOpaque();
 
@@ -403,7 +382,7 @@
 
             RemotingCommand responseCommand = responseFuture.waitResponse(timeoutMillis);
             if (null == responseCommand) {
-                if (responseFuture.isSendRequestOK()) {//如果responseFuture标志ok，但是没有返回内容，则是超时
+                if (responseFuture.isSendRequestOK()) {
                     throw new RemotingTimeoutException(RemotingHelper.parseSocketAddressAddr(addr), timeoutMillis,
                         responseFuture.getCause());
                 } else {
@@ -416,21 +395,18 @@
             this.responseTable.remove(opaque);
         }
     }
-    //异步调用的具体实现
+
     public void invokeAsyncImpl(final Channel channel, final RemotingCommand request, final long timeoutMillis,
         final InvokeCallback invokeCallback)
         throws InterruptedException, RemotingTooMuchRequestException, RemotingTimeoutException, RemotingSendRequestException {
-        final int opaque = request.getOpaque();//获取这个请求的唯一id
-        //获取异步调用许可资源
+        final int opaque = request.getOpaque();
         boolean acquired = this.semaphoreAsync.tryAcquire(timeoutMillis, TimeUnit.MILLISECONDS);
         if (acquired) {
-            //封装许可资源
             final SemaphoreReleaseOnlyOnce once = new SemaphoreReleaseOnlyOnce(this.semaphoreAsync);
-            //在ResponseFuture中引用这个许可对象
+
             final ResponseFuture responseFuture = new ResponseFuture(opaque, timeoutMillis, invokeCallback, once);
             this.responseTable.put(opaque, responseFuture);
             try {
-                //这里直接写命令，但是不等待返回，做到异步处理
                 channel.writeAndFlush(request).addListener(new ChannelFutureListener() {
                     @Override
                     public void operationComplete(ChannelFuture f) throws Exception {
@@ -444,7 +420,7 @@
                         responseFuture.putResponse(null);
                         responseTable.remove(opaque);
                         try {
-                            executeInvokeCallback(responseFuture);//即使调用失败，如果有回调也要调用
+                            executeInvokeCallback(responseFuture);
                         } catch (Throwable e) {
                             log.warn("excute callback in writeAndFlush addListener, and callback throw", e);
                         } finally {
@@ -455,13 +431,8 @@
                     }
                 });
             } catch (Exception e) {
-<<<<<<< HEAD
-                responseFuture.release();//如果有异常，则释放异步调用许可资源
-                PLOG.warn("send a request command to channel <" + RemotingHelper.parseChannelRemoteAddr(channel) + "> Exception", e);
-=======
                 responseFuture.release();
                 log.warn("send a request command to channel <" + RemotingHelper.parseChannelRemoteAddr(channel) + "> Exception", e);
->>>>>>> 8285d706
                 throw new RemotingSendRequestException(RemotingHelper.parseChannelRemoteAddr(channel), e);
             }
         } else {
@@ -480,10 +451,6 @@
         }
     }
 
-    /**
-     * 发送单向请求命令的具体实现方法
-     * @author youzhihao
-     */
     public void invokeOnewayImpl(final Channel channel, final RemotingCommand request, final long timeoutMillis)
         throws InterruptedException, RemotingTooMuchRequestException, RemotingTimeoutException, RemotingSendRequestException {
         request.markOnewayRPC();
@@ -521,7 +488,6 @@
         }
     }
 
-    //自定义的监听channel相关事件的线程，如果有监听器，则调用对应监听器进行相关业务逻辑处理
     class NettyEventExecutor extends ServiceThread {
         private final LinkedBlockingQueue<NettyEvent> eventQueue = new LinkedBlockingQueue<NettyEvent>();
         private final int maxSize = 10000;
