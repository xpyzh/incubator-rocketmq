--- conflicted
+++ resolved
@@ -209,23 +209,11 @@
                 @Override
                 public void run() {
                     try {
-<<<<<<< HEAD
-                        RPCHook rpcHook = NettyRemotingAbstract.this.getRPCHook();
-                        if (rpcHook != null) {
-                            rpcHook.doBeforeRequest(RemotingHelper.parseChannelRemoteAddr(ctx.channel()), cmd);
-                        }
+                        doBeforeRpcHooks(RemotingHelper.parseChannelRemoteAddr(ctx.channel()), cmd);
                         //处理器处理请求
                         final RemotingCommand response = pair.getObject1().processRequest(ctx, cmd);
-                        if (rpcHook != null) {
-                            rpcHook.doAfterResponse(RemotingHelper.parseChannelRemoteAddr(ctx.channel()), cmd, response);
-                        }
+                        doAfterRpcHooks(RemotingHelper.parseChannelRemoteAddr(ctx.channel()), cmd, response);
                         //oneway请求不需要返回,sync和async需要返回给客户端
-=======
-                        doBeforeRpcHooks(RemotingHelper.parseChannelRemoteAddr(ctx.channel()), cmd);
-                        final RemotingCommand response = pair.getObject1().processRequest(ctx, cmd);
-                        doAfterRpcHooks(RemotingHelper.parseChannelRemoteAddr(ctx.channel()), cmd, response);
-
->>>>>>> 46ac0654
                         if (!cmd.isOnewayRPC()) {
                             if (response != null) {
                                 response.setOpaque(opaque);
