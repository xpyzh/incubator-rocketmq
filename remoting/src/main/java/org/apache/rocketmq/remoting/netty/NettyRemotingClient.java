/*
 * Licensed to the Apache Software Foundation (ASF) under one or more
 * contributor license agreements.  See the NOTICE file distributed with
 * this work for additional information regarding copyright ownership.
 * The ASF licenses this file to You under the Apache License, Version 2.0
 * (the "License"); you may not use this file except in compliance with
 * the License.  You may obtain a copy of the License at
 *
 *     http://www.apache.org/licenses/LICENSE-2.0
 *
 * Unless required by applicable law or agreed to in writing, software
 * distributed under the License is distributed on an "AS IS" BASIS,
 * WITHOUT WARRANTIES OR CONDITIONS OF ANY KIND, either express or implied.
 * See the License for the specific language governing permissions and
 * limitations under the License.
 */

package org.apache.rocketmq.remoting.netty;

import io.netty.bootstrap.Bootstrap;
import io.netty.channel.Channel;
import io.netty.channel.ChannelDuplexHandler;
import io.netty.channel.ChannelFuture;
import io.netty.channel.ChannelHandlerContext;
import io.netty.channel.ChannelInitializer;
import io.netty.channel.ChannelOption;
import io.netty.channel.ChannelPipeline;
import io.netty.channel.ChannelPromise;
import io.netty.channel.EventLoopGroup;
import io.netty.channel.SimpleChannelInboundHandler;
import io.netty.channel.nio.NioEventLoopGroup;
import io.netty.channel.socket.SocketChannel;
import io.netty.channel.socket.nio.NioSocketChannel;
import io.netty.handler.timeout.IdleState;
import io.netty.handler.timeout.IdleStateEvent;
import io.netty.handler.timeout.IdleStateHandler;
import io.netty.util.concurrent.DefaultEventExecutorGroup;
<<<<<<< HEAD

=======
import java.io.IOException;
>>>>>>> 8285d706
import java.net.SocketAddress;
import java.security.cert.CertificateException;
import java.util.Collections;
import java.util.List;
import java.util.Map;
import java.util.Random;
import java.util.Timer;
import java.util.TimerTask;
import java.util.concurrent.ConcurrentHashMap;
import java.util.concurrent.ConcurrentMap;
import java.util.concurrent.ExecutorService;
import java.util.concurrent.Executors;
import java.util.concurrent.ThreadFactory;
import java.util.concurrent.TimeUnit;
import java.util.concurrent.atomic.AtomicInteger;
import java.util.concurrent.atomic.AtomicReference;
import java.util.concurrent.locks.Lock;
import java.util.concurrent.locks.ReentrantLock;

import org.apache.rocketmq.remoting.ChannelEventListener;
import org.apache.rocketmq.remoting.InvokeCallback;
import org.apache.rocketmq.remoting.RPCHook;
import org.apache.rocketmq.remoting.RemotingClient;
import org.apache.rocketmq.remoting.common.Pair;
import org.apache.rocketmq.remoting.common.RemotingHelper;
import org.apache.rocketmq.remoting.common.RemotingUtil;
import org.apache.rocketmq.remoting.exception.RemotingConnectException;
import org.apache.rocketmq.remoting.exception.RemotingSendRequestException;
import org.apache.rocketmq.remoting.exception.RemotingTimeoutException;
import org.apache.rocketmq.remoting.exception.RemotingTooMuchRequestException;
import org.apache.rocketmq.remoting.protocol.RemotingCommand;
import org.slf4j.Logger;
import org.slf4j.LoggerFactory;

public class NettyRemotingClient extends NettyRemotingAbstract implements RemotingClient {

    private static final Logger log = LoggerFactory.getLogger(RemotingHelper.ROCKETMQ_REMOTING);

    private static final long LOCK_TIMEOUT_MILLIS = 3000;

    private final NettyClientConfig nettyClientConfig;

    private final Bootstrap bootstrap = new Bootstrap();

    private final EventLoopGroup eventLoopGroupWorker;

    private final Lock lockChannelTables = new ReentrantLock();

    //存所有已经连接的channel信息,<ip地址,channelWrapper>
    private final ConcurrentMap<String /* addr */, ChannelWrapper> channelTables = new ConcurrentHashMap<String, ChannelWrapper>();

    private final Timer timer = new Timer("ClientHouseKeepingService", true);

    //缓存nameSrv服务器的地址集合
    private final AtomicReference<List<String>> namesrvAddrList = new AtomicReference<List<String>>();

    //缓存当前客户端nameSrv中第一邮件选择的服务器地址
    private final AtomicReference<String> namesrvAddrChoosed = new AtomicReference<String>();

    private final AtomicInteger namesrvIndex = new AtomicInteger(initValueIndex());

    //处理nameSrv相关操作的锁
    private final Lock lockNamesrvChannel = new ReentrantLock();

    private final ExecutorService publicExecutor;

<<<<<<< HEAD
=======
    /**
     * Invoke the callback methods in this executor when process response.
     */
    private ExecutorService callbackExecutor;
>>>>>>> 8285d706
    private final ChannelEventListener channelEventListener;

    private DefaultEventExecutorGroup defaultEventExecutorGroup;

    //这个rpcHook，是预留用来在发送请求前后需要做一些操作
    private RPCHook rpcHook;

    public NettyRemotingClient(final NettyClientConfig nettyClientConfig) {
        this(nettyClientConfig, null);
    }

<<<<<<< HEAD
    public NettyRemotingClient(final NettyClientConfig nettyClientConfig, //
                               final ChannelEventListener channelEventListener) {
=======
    public NettyRemotingClient(final NettyClientConfig nettyClientConfig,
        final ChannelEventListener channelEventListener) {
>>>>>>> 8285d706
        super(nettyClientConfig.getClientOnewaySemaphoreValue(), nettyClientConfig.getClientAsyncSemaphoreValue());
        this.nettyClientConfig = nettyClientConfig;
        this.channelEventListener = channelEventListener;

        int publicThreadNums = nettyClientConfig.getClientCallbackExecutorThreads();
        if (publicThreadNums <= 0) {
            publicThreadNums = 4;
        }

        this.publicExecutor = Executors.newFixedThreadPool(publicThreadNums, new ThreadFactory() {
            private AtomicInteger threadIndex = new AtomicInteger(0);

            @Override
            public Thread newThread(Runnable r) {
                return new Thread(r, "NettyClientPublicExecutor_" + this.threadIndex.incrementAndGet());
            }
        });

        this.eventLoopGroupWorker = new NioEventLoopGroup(1, new ThreadFactory() {
            private AtomicInteger threadIndex = new AtomicInteger(0);

            @Override
            public Thread newThread(Runnable r) {
                return new Thread(r, String.format("NettyClientSelector_%d", this.threadIndex.incrementAndGet()));
            }
        });

        if (nettyClientConfig.isUseTLS()) {
            try {
                sslContext = TlsHelper.buildSslContext(true);
                log.info("SSL enabled for client");
            } catch (IOException e) {
                log.error("Failed to create SSLContext", e);
            } catch (CertificateException e) {
                log.error("Failed to create SSLContext", e);
                throw new RuntimeException("Failed to create SSLContext", e);
            }
        }
    }

    private static int initValueIndex() {
        Random r = new Random();

        return Math.abs(r.nextInt() % 999) % 999;
    }

    @Override
    public void start() {
<<<<<<< HEAD
        //这个excutorGroup是处理channelHandler的
        this.defaultEventExecutorGroup = new DefaultEventExecutorGroup(//
                nettyClientConfig.getClientWorkerThreads(), //
                new ThreadFactory() {

                    private AtomicInteger threadIndex = new AtomicInteger(0);
=======
        this.defaultEventExecutorGroup = new DefaultEventExecutorGroup(
            nettyClientConfig.getClientWorkerThreads(),
            new ThreadFactory() {

                private AtomicInteger threadIndex = new AtomicInteger(0);

                @Override
                public Thread newThread(Runnable r) {
                    return new Thread(r, "NettyClientWorkerThread_" + this.threadIndex.incrementAndGet());
                }
            });

        Bootstrap handler = this.bootstrap.group(this.eventLoopGroupWorker).channel(NioSocketChannel.class)
            .option(ChannelOption.TCP_NODELAY, true)
            .option(ChannelOption.SO_KEEPALIVE, false)
            .option(ChannelOption.CONNECT_TIMEOUT_MILLIS, nettyClientConfig.getConnectTimeoutMillis())
            .option(ChannelOption.SO_SNDBUF, nettyClientConfig.getClientSocketSndBufSize())
            .option(ChannelOption.SO_RCVBUF, nettyClientConfig.getClientSocketRcvBufSize())
            .handler(new ChannelInitializer<SocketChannel>() {
                @Override
                public void initChannel(SocketChannel ch) throws Exception {
                    ChannelPipeline pipeline = ch.pipeline();
                    if (nettyClientConfig.isUseTLS()) {
                        if (null != sslContext) {
                            pipeline.addFirst(defaultEventExecutorGroup, "sslHandler", sslContext.newHandler(ch.alloc()));
                            log.info("Prepend SSL handler");
                        } else {
                            log.warn("Connections are insecure as SSLContext is null!");
                        }
                    }
                    pipeline.addLast(
                        defaultEventExecutorGroup,
                        new NettyEncoder(),
                        new NettyDecoder(),
                        new IdleStateHandler(0, 0, nettyClientConfig.getClientChannelMaxIdleTimeSeconds()),
                        new NettyConnectManageHandler(),
                        new NettyClientHandler());
                }
            });
>>>>>>> 8285d706

                    @Override
                    public Thread newThread(Runnable r) {
                        return new Thread(r, "NettyClientWorkerThread_" + this.threadIndex.incrementAndGet());
                    }
                });

        Bootstrap handler = this.bootstrap.group(this.eventLoopGroupWorker).channel(NioSocketChannel.class)
                //禁用Nagle’s Algorithm,解决Nagle’s Algorithm和TCP Delayed Acknoledgement两者共同优化导致的延迟问题
                //及两次写小包（write-wirite-read）导致的延迟
                .option(ChannelOption.TCP_NODELAY, true)
                .option(ChannelOption.SO_KEEPALIVE, false)
                .option(ChannelOption.CONNECT_TIMEOUT_MILLIS, nettyClientConfig.getConnectTimeoutMillis())
                .option(ChannelOption.SO_SNDBUF, nettyClientConfig.getClientSocketSndBufSize())
                .option(ChannelOption.SO_RCVBUF, nettyClientConfig.getClientSocketRcvBufSize())
                .handler(new ChannelInitializer<SocketChannel>() {
                    @Override
                    public void initChannel(SocketChannel ch) throws Exception {
                        ch.pipeline().addLast(
                                defaultEventExecutorGroup,
                                new NettyEncoder(),
                                new NettyDecoder(),
                                new IdleStateHandler(0, 0, nettyClientConfig.getClientChannelMaxIdleTimeSeconds()),
                                new NettyConnectManageHandler(),
                                new NettyClientHandler());
                    }
                });
        //这里为什么不用ScheduledThreadPoolExecutor
        //This method is periodically invoked to scan and expire deprecated request.
        this.timer.scheduleAtFixedRate(new TimerTask() {
            @Override
            public void run() {
                try {
                    NettyRemotingClient.this.scanResponseTable();
                } catch (Throwable e) {
                    log.error("scanResponseTable exception", e);
                }
            }
        }, 1000 * 3, 1000);

        if (this.channelEventListener != null) {
            this.nettyEventExecutor.start();
        }
    }

    @Override
    public void shutdown() {
        try {
            this.timer.cancel();

            for (ChannelWrapper cw : this.channelTables.values()) {
                this.closeChannel(null, cw.getChannel());
            }

            this.channelTables.clear();

            this.eventLoopGroupWorker.shutdownGracefully();

            if (this.nettyEventExecutor != null) {
                this.nettyEventExecutor.shutdown();
            }

            if (this.defaultEventExecutorGroup != null) {
                this.defaultEventExecutorGroup.shutdownGracefully();
            }
        } catch (Exception e) {
            log.error("NettyRemotingClient shutdown exception, ", e);
        }

        if (this.publicExecutor != null) {
            try {
                this.publicExecutor.shutdown();
            } catch (Exception e) {
                log.error("NettyRemotingServer shutdown exception, ", e);
            }
        }
    }

    public void closeChannel(final String addr, final Channel channel) {
        if (null == channel)
            return;

        final String addrRemote = null == addr ? RemotingHelper.parseChannelRemoteAddr(channel) : addr;

        try {
            if (this.lockChannelTables.tryLock(LOCK_TIMEOUT_MILLIS, TimeUnit.MILLISECONDS)) {
                try {
                    boolean removeItemFromTable = true;
                    final ChannelWrapper prevCW = this.channelTables.get(addrRemote);

                    log.info("closeChannel: begin close the channel[{}] Found: {}", addrRemote, prevCW != null);

                    if (null == prevCW) {
                        log.info("closeChannel: the channel[{}] has been removed from the channel table before", addrRemote);
                        removeItemFromTable = false;
                    } else if (prevCW.getChannel() != channel) {
                        log.info("closeChannel: the channel[{}] has been closed before, and has been created again, nothing to do.",
                                addrRemote);
                        removeItemFromTable = false;
                    }

                    if (removeItemFromTable) {
                        this.channelTables.remove(addrRemote);
                        log.info("closeChannel: the channel[{}] was removed from channel table", addrRemote);
                    }

                    RemotingUtil.closeChannel(channel);
                } catch (Exception e) {
                    log.error("closeChannel: close the channel exception", e);
                } finally {
                    this.lockChannelTables.unlock();
                }
            } else {
                log.warn("closeChannel: try to lock channel table, but timeout, {}ms", LOCK_TIMEOUT_MILLIS);
            }
        } catch (InterruptedException e) {
            log.error("closeChannel exception", e);
        }
    }

    @Override
    public void registerRPCHook(RPCHook rpcHook) {
        this.rpcHook = rpcHook;
    }

    public void closeChannel(final Channel channel) {
        if (null == channel)
            return;

        try {
            if (this.lockChannelTables.tryLock(LOCK_TIMEOUT_MILLIS, TimeUnit.MILLISECONDS)) {
                try {
                    boolean removeItemFromTable = true;
                    ChannelWrapper prevCW = null;
                    String addrRemote = null;
                    for (Map.Entry<String, ChannelWrapper> entry : channelTables.entrySet()) {
                        String key = entry.getKey();
                        ChannelWrapper prev = entry.getValue();
                        if (prev.getChannel() != null) {
                            if (prev.getChannel() == channel) {
                                prevCW = prev;
                                addrRemote = key;
                                break;
                            }
                        }
                    }

                    if (null == prevCW) {
                        log.info("eventCloseChannel: the channel[{}] has been removed from the channel table before", addrRemote);
                        removeItemFromTable = false;
                    }

                    if (removeItemFromTable) {
                        this.channelTables.remove(addrRemote);
                        log.info("closeChannel: the channel[{}] was removed from channel table", addrRemote);
                        RemotingUtil.closeChannel(channel);
                    }
                } catch (Exception e) {
                    log.error("closeChannel: close the channel exception", e);
                } finally {
                    this.lockChannelTables.unlock();
                }
            } else {
                log.warn("closeChannel: try to lock channel table, but timeout, {}ms", LOCK_TIMEOUT_MILLIS);
            }
        } catch (InterruptedException e) {
            log.error("closeChannel exception", e);
        }
    }

    @Override
    public void updateNameServerAddressList(List<String> addrs) {
        List<String> old = this.namesrvAddrList.get();
        boolean update = false;

        if (!addrs.isEmpty()) {
            if (null == old) {
                update = true;
            } else if (addrs.size() != old.size()) {
                update = true;
            } else {
                for (int i = 0; i < addrs.size() && !update; i++) {
                    if (!old.contains(addrs.get(i))) {
                        update = true;
                    }
                }
            }

            if (update) {
<<<<<<< HEAD
                Collections.shuffle(addrs);//将数组随机排列一把
=======
                Collections.shuffle(addrs);
>>>>>>> 8285d706
                log.info("name server address updated. NEW : {} , OLD: {}", addrs, old);
                this.namesrvAddrList.set(addrs);
            }
        }
    }

    //发送同步请求命令，阻塞等待结果
    @Override
    public RemotingCommand invokeSync(String addr, final RemotingCommand request, long timeoutMillis)
            throws InterruptedException, RemotingConnectException, RemotingSendRequestException, RemotingTimeoutException {
        final Channel channel = this.getAndCreateChannel(addr);
        if (channel != null && channel.isActive()) {
            try {
                if (this.rpcHook != null) {
                    this.rpcHook.doBeforeRequest(addr, request);
                }
                RemotingCommand response = this.invokeSyncImpl(channel, request, timeoutMillis);
                if (this.rpcHook != null) {
                    this.rpcHook.doAfterResponse(RemotingHelper.parseChannelRemoteAddr(channel), request, response);
                }
                return response;
            } catch (RemotingSendRequestException e) {
                log.warn("invokeSync: send request exception, so close the channel[{}]", addr);
                this.closeChannel(addr, channel);
                throw e;
            } catch (RemotingTimeoutException e) {
                if (nettyClientConfig.isClientCloseSocketIfTimeout()) {
                    this.closeChannel(addr, channel);
                    log.warn("invokeSync: close socket because of timeout, {}ms, {}", timeoutMillis, addr);
                }
                log.warn("invokeSync: wait response timeout exception, the channel[{}]", addr);
                throw e;
            }
        } else {
            this.closeChannel(addr, channel);
            throw new RemotingConnectException(addr);
        }
    }

    /*
     * 根据地址获取channel，没有已经连接的channel，则新建
     * 如果addr是null，则代表找的是nameStr的地址。
     **/
    private Channel getAndCreateChannel(final String addr) throws InterruptedException {
        if (null == addr)
            return getAndCreateNameserverChannel();

        ChannelWrapper cw = this.channelTables.get(addr);
        if (cw != null && cw.isOK()) {
            return cw.getChannel();
        }

        return this.createChannel(addr);
    }

    private Channel getAndCreateNameserverChannel() throws InterruptedException {
        //查询是否有第一优先级的nameSrv地址
        String addr = this.namesrvAddrChoosed.get();
        if (addr != null) {
            ChannelWrapper cw = this.channelTables.get(addr);
            if (cw != null && cw.isOK()) {
                return cw.getChannel();
            }
        }
        //查询nameStr列表
        final List<String> addrList = this.namesrvAddrList.get();
        if (this.lockNamesrvChannel.tryLock(LOCK_TIMEOUT_MILLIS, TimeUnit.MILLISECONDS)) {
            try {
                addr = this.namesrvAddrChoosed.get();
                if (addr != null) {
                    ChannelWrapper cw = this.channelTables.get(addr);
                    if (cw != null && cw.isOK()) {
                        return cw.getChannel();
                    }
                }

                if (addrList != null && !addrList.isEmpty()) {
                    for (int i = 0; i < addrList.size(); i++) {
                        int index = this.namesrvIndex.incrementAndGet();
                        index = Math.abs(index);
                        index = index % addrList.size();
                        String newAddr = addrList.get(index);

                        this.namesrvAddrChoosed.set(newAddr);
                        log.info("new name server is chosen. OLD: {} , NEW: {}. namesrvIndex = {}", addr, newAddr, namesrvIndex);
                        Channel channelNew = this.createChannel(newAddr);
                        if (channelNew != null)
                            return channelNew;
                    }
                }
            } catch (Exception e) {
                log.error("getAndCreateNameserverChannel: create name server channel exception", e);
            } finally {
                this.lockNamesrvChannel.unlock();
            }
        } else {
            log.warn("getAndCreateNameserverChannel: try to lock name server, but timeout, {}ms", LOCK_TIMEOUT_MILLIS);
        }

        return null;
    }

    //根据地址，获取channel，如果没有缓存，则新创建一个
    private Channel createChannel(final String addr) throws InterruptedException {
        //先查缓存
        ChannelWrapper cw = this.channelTables.get(addr);
        if (cw != null && cw.isOK()) {
            cw.getChannel().close();
            channelTables.remove(addr);
        }

        if (this.lockChannelTables.tryLock(LOCK_TIMEOUT_MILLIS, TimeUnit.MILLISECONDS)) {
            try {
                boolean createNewConnection;
                cw = this.channelTables.get(addr);
                if (cw != null) {
<<<<<<< HEAD
                    if (cw.isOK()) {//如果channel已经active
                        return cw.getChannel();
                    } else if (!cw.getChannelFuture().isDone()) {//如果channel没有active，但是正在连接
=======

                    if (cw.isOK()) {
                        cw.getChannel().close();
                        this.channelTables.remove(addr);
                        createNewConnection = true;
                    } else if (!cw.getChannelFuture().isDone()) {
>>>>>>> 8285d706
                        createNewConnection = false;
                    } else {//否则channel失效，移除该channel
                        this.channelTables.remove(addr);
                        createNewConnection = true;
                    }
                } else {
                    createNewConnection = true;
                }

                if (createNewConnection) {//创建新的连接
                    ChannelFuture channelFuture = this.bootstrap.connect(RemotingHelper.string2SocketAddress(addr));
                    log.info("createChannel: begin to connect remote host[{}] asynchronously", addr);
                    cw = new ChannelWrapper(channelFuture);
                    this.channelTables.put(addr, cw);
                }
            } catch (Exception e) {
                log.error("createChannel: create channel exception", e);
            } finally {
                this.lockChannelTables.unlock();
            }
        } else {
            log.warn("createChannel: try to lock channel table, but timeout, {}ms", LOCK_TIMEOUT_MILLIS);
        }

        if (cw != null) {
            ChannelFuture channelFuture = cw.getChannelFuture();
            //等待channel连接成功,并返回channel
            if (channelFuture.awaitUninterruptibly(this.nettyClientConfig.getConnectTimeoutMillis())) {
                if (cw.isOK()) {
                    log.info("createChannel: connect remote host[{}] success, {}", addr, channelFuture.toString());
                    return cw.getChannel();
                } else {
                    log.warn("createChannel: connect remote host[" + addr + "] failed, " + channelFuture.toString(), channelFuture.cause());
                }
            } else {
                log.warn("createChannel: connect remote host[{}] timeout {}ms, {}", addr, this.nettyClientConfig.getConnectTimeoutMillis(),
                        channelFuture.toString());
            }
        }

        return null;
    }


    /**
     * 发送异步请求命令
     * @param invokeCallback 这个是一个异步回调的接口，当回调结束后，调用该函数处理后续的一些逻辑
     * @author youzhihao
     */
    @Override
    public void invokeAsync(String addr, RemotingCommand request, long timeoutMillis, InvokeCallback invokeCallback)
            throws InterruptedException, RemotingConnectException, RemotingTooMuchRequestException, RemotingTimeoutException,
            RemotingSendRequestException {
        final Channel channel = this.getAndCreateChannel(addr);
        if (channel != null && channel.isActive()) {
            try {
                if (this.rpcHook != null) {
                    this.rpcHook.doBeforeRequest(addr, request);
                }
                this.invokeAsyncImpl(channel, request, timeoutMillis, invokeCallback);
            } catch (RemotingSendRequestException e) {
                log.warn("invokeAsync: send request exception, so close the channel[{}]", addr);
                this.closeChannel(addr, channel);
                throw e;
            }
        } else {
            this.closeChannel(addr, channel);
            throw new RemotingConnectException(addr);
        }
    }

    /**
     * 发送单向请求命令，不需要返回值
     * @author youzhihao
     */
    @Override
    public void invokeOneway(String addr, RemotingCommand request, long timeoutMillis) throws InterruptedException,
            RemotingConnectException, RemotingTooMuchRequestException, RemotingTimeoutException, RemotingSendRequestException {
        final Channel channel = this.getAndCreateChannel(addr);
        if (channel != null && channel.isActive()) {
            try {
                if (this.rpcHook != null) {
                    this.rpcHook.doBeforeRequest(addr, request);
                }
                this.invokeOnewayImpl(channel, request, timeoutMillis);
            } catch (RemotingSendRequestException e) {
                log.warn("invokeOneway: send request exception, so close the channel[{}]", addr);
                this.closeChannel(addr, channel);
                throw e;
            }
        } else {
            this.closeChannel(addr, channel);
            throw new RemotingConnectException(addr);
        }
    }


    /**
     * 注册处理器，和具体的excutorService挂钩
     * @author youzhihao
     */
    @Override
    public void registerProcessor(int requestCode, NettyRequestProcessor processor, ExecutorService executor) {
        ExecutorService executorThis = executor;
        if (null == executor) {
            executorThis = this.publicExecutor;
        }

        Pair<NettyRequestProcessor, ExecutorService> pair = new Pair<NettyRequestProcessor, ExecutorService>(processor, executorThis);
        this.processorTable.put(requestCode, pair);
    }

    @Override
    public boolean isChannelWritable(String addr) {
        ChannelWrapper cw = this.channelTables.get(addr);
        if (cw != null && cw.isOK()) {
            return cw.isWritable();
        }
        return true;
    }

    @Override
    public List<String> getNameServerAddressList() {
        return this.namesrvAddrList.get();
    }

    @Override
    public ChannelEventListener getChannelEventListener() {
        return channelEventListener;
    }

    @Override
    public RPCHook getRPCHook() {
        return this.rpcHook;
    }

    @Override
    public ExecutorService getCallbackExecutor() {
        return callbackExecutor != null ? callbackExecutor : publicExecutor;
    }

    @Override
    public void setCallbackExecutor(final ExecutorService callbackExecutor) {
        this.callbackExecutor = callbackExecutor;
    }

    static class ChannelWrapper {

        private final ChannelFuture channelFuture;

        public ChannelWrapper(ChannelFuture channelFuture) {
            this.channelFuture = channelFuture;
        }

        public boolean isOK() {
            return this.channelFuture.channel() != null && this.channelFuture.channel().isActive();
        }

        public boolean isWritable() {
            return this.channelFuture.channel().isWritable();
        }

        private Channel getChannel() {
            return this.channelFuture.channel();
        }

        public ChannelFuture getChannelFuture() {
            return channelFuture;
        }
    }

    class NettyClientHandler extends SimpleChannelInboundHandler<RemotingCommand> {

        @Override
        protected void channelRead0(ChannelHandlerContext ctx, RemotingCommand msg) throws Exception {
            processMessageReceived(ctx, msg);
        }
    }

    //这里统一的把需要hold住的channel事件监听到，做好channel该做的，并分发到单独的线程去处理，io线程不做其他cpu密集型业务逻辑的处理
    class NettyConnectManageHandler extends ChannelDuplexHandler {

        @Override
        public void connect(ChannelHandlerContext ctx, SocketAddress remoteAddress, SocketAddress localAddress,
                            ChannelPromise promise) throws Exception {
            final String local = localAddress == null ? "UNKNOWN" : RemotingHelper.parseSocketAddressAddr(localAddress);
            final String remote = remoteAddress == null ? "UNKNOWN" : RemotingHelper.parseSocketAddressAddr(remoteAddress);
            log.info("NETTY CLIENT PIPELINE: CONNECT  {} => {}", local, remote);

            super.connect(ctx, remoteAddress, localAddress, promise);

            if (NettyRemotingClient.this.channelEventListener != null) {
                NettyRemotingClient.this.putNettyEvent(new NettyEvent(NettyEventType.CONNECT, remote, ctx.channel()));
            }
        }

        @Override
        public void disconnect(ChannelHandlerContext ctx, ChannelPromise promise) throws Exception {
            final String remoteAddress = RemotingHelper.parseChannelRemoteAddr(ctx.channel());
            log.info("NETTY CLIENT PIPELINE: DISCONNECT {}", remoteAddress);
            closeChannel(ctx.channel());
            super.disconnect(ctx, promise);

            if (NettyRemotingClient.this.channelEventListener != null) {
                NettyRemotingClient.this.putNettyEvent(new NettyEvent(NettyEventType.CLOSE, remoteAddress, ctx.channel()));
            }
        }

        @Override
        public void close(ChannelHandlerContext ctx, ChannelPromise promise) throws Exception {
            final String remoteAddress = RemotingHelper.parseChannelRemoteAddr(ctx.channel());
            log.info("NETTY CLIENT PIPELINE: CLOSE {}", remoteAddress);
            closeChannel(ctx.channel());
            super.close(ctx, promise);

            if (NettyRemotingClient.this.channelEventListener != null) {
                NettyRemotingClient.this.putNettyEvent(new NettyEvent(NettyEventType.CLOSE, remoteAddress, ctx.channel()));
            }
        }

        @Override
        public void userEventTriggered(ChannelHandlerContext ctx, Object evt) throws Exception {
            if (evt instanceof IdleStateEvent) {
                IdleStateEvent event = (IdleStateEvent) evt;
                if (event.state().equals(IdleState.ALL_IDLE)) {
                    final String remoteAddress = RemotingHelper.parseChannelRemoteAddr(ctx.channel());
                    log.warn("NETTY CLIENT PIPELINE: IDLE exception [{}]", remoteAddress);
                    closeChannel(ctx.channel());
                    if (NettyRemotingClient.this.channelEventListener != null) {
                        NettyRemotingClient.this
                                .putNettyEvent(new NettyEvent(NettyEventType.IDLE, remoteAddress, ctx.channel()));
                    }
                }
            }

            ctx.fireUserEventTriggered(evt);
        }

        @Override
        public void exceptionCaught(ChannelHandlerContext ctx, Throwable cause) throws Exception {
            final String remoteAddress = RemotingHelper.parseChannelRemoteAddr(ctx.channel());
            log.warn("NETTY CLIENT PIPELINE: exceptionCaught {}", remoteAddress);
            log.warn("NETTY CLIENT PIPELINE: exceptionCaught exception.", cause);
            closeChannel(ctx.channel());
            if (NettyRemotingClient.this.channelEventListener != null) {
                NettyRemotingClient.this.putNettyEvent(new NettyEvent(NettyEventType.EXCEPTION, remoteAddress, ctx.channel()));
            }
        }
    }
}<|MERGE_RESOLUTION|>--- conflicted
+++ resolved
@@ -14,7 +14,6 @@
  * See the License for the specific language governing permissions and
  * limitations under the License.
  */
-
 package org.apache.rocketmq.remoting.netty;
 
 import io.netty.bootstrap.Bootstrap;
@@ -35,11 +34,7 @@
 import io.netty.handler.timeout.IdleStateEvent;
 import io.netty.handler.timeout.IdleStateHandler;
 import io.netty.util.concurrent.DefaultEventExecutorGroup;
-<<<<<<< HEAD
-
-=======
 import java.io.IOException;
->>>>>>> 8285d706
 import java.net.SocketAddress;
 import java.security.cert.CertificateException;
 import java.util.Collections;
@@ -58,7 +53,6 @@
 import java.util.concurrent.atomic.AtomicReference;
 import java.util.concurrent.locks.Lock;
 import java.util.concurrent.locks.ReentrantLock;
-
 import org.apache.rocketmq.remoting.ChannelEventListener;
 import org.apache.rocketmq.remoting.InvokeCallback;
 import org.apache.rocketmq.remoting.RPCHook;
@@ -75,62 +69,39 @@
 import org.slf4j.LoggerFactory;
 
 public class NettyRemotingClient extends NettyRemotingAbstract implements RemotingClient {
-
     private static final Logger log = LoggerFactory.getLogger(RemotingHelper.ROCKETMQ_REMOTING);
 
     private static final long LOCK_TIMEOUT_MILLIS = 3000;
 
     private final NettyClientConfig nettyClientConfig;
-
     private final Bootstrap bootstrap = new Bootstrap();
-
     private final EventLoopGroup eventLoopGroupWorker;
-
     private final Lock lockChannelTables = new ReentrantLock();
-
-    //存所有已经连接的channel信息,<ip地址,channelWrapper>
     private final ConcurrentMap<String /* addr */, ChannelWrapper> channelTables = new ConcurrentHashMap<String, ChannelWrapper>();
 
     private final Timer timer = new Timer("ClientHouseKeepingService", true);
 
-    //缓存nameSrv服务器的地址集合
     private final AtomicReference<List<String>> namesrvAddrList = new AtomicReference<List<String>>();
-
-    //缓存当前客户端nameSrv中第一邮件选择的服务器地址
     private final AtomicReference<String> namesrvAddrChoosed = new AtomicReference<String>();
-
     private final AtomicInteger namesrvIndex = new AtomicInteger(initValueIndex());
-
-    //处理nameSrv相关操作的锁
     private final Lock lockNamesrvChannel = new ReentrantLock();
 
     private final ExecutorService publicExecutor;
 
-<<<<<<< HEAD
-=======
     /**
      * Invoke the callback methods in this executor when process response.
      */
     private ExecutorService callbackExecutor;
->>>>>>> 8285d706
     private final ChannelEventListener channelEventListener;
-
     private DefaultEventExecutorGroup defaultEventExecutorGroup;
-
-    //这个rpcHook，是预留用来在发送请求前后需要做一些操作
     private RPCHook rpcHook;
 
     public NettyRemotingClient(final NettyClientConfig nettyClientConfig) {
         this(nettyClientConfig, null);
     }
 
-<<<<<<< HEAD
-    public NettyRemotingClient(final NettyClientConfig nettyClientConfig, //
-                               final ChannelEventListener channelEventListener) {
-=======
     public NettyRemotingClient(final NettyClientConfig nettyClientConfig,
         final ChannelEventListener channelEventListener) {
->>>>>>> 8285d706
         super(nettyClientConfig.getClientOnewaySemaphoreValue(), nettyClientConfig.getClientAsyncSemaphoreValue());
         this.nettyClientConfig = nettyClientConfig;
         this.channelEventListener = channelEventListener;
@@ -179,14 +150,6 @@
 
     @Override
     public void start() {
-<<<<<<< HEAD
-        //这个excutorGroup是处理channelHandler的
-        this.defaultEventExecutorGroup = new DefaultEventExecutorGroup(//
-                nettyClientConfig.getClientWorkerThreads(), //
-                new ThreadFactory() {
-
-                    private AtomicInteger threadIndex = new AtomicInteger(0);
-=======
         this.defaultEventExecutorGroup = new DefaultEventExecutorGroup(
             nettyClientConfig.getClientWorkerThreads(),
             new ThreadFactory() {
@@ -226,36 +189,7 @@
                         new NettyClientHandler());
                 }
             });
->>>>>>> 8285d706
-
-                    @Override
-                    public Thread newThread(Runnable r) {
-                        return new Thread(r, "NettyClientWorkerThread_" + this.threadIndex.incrementAndGet());
-                    }
-                });
-
-        Bootstrap handler = this.bootstrap.group(this.eventLoopGroupWorker).channel(NioSocketChannel.class)
-                //禁用Nagle’s Algorithm,解决Nagle’s Algorithm和TCP Delayed Acknoledgement两者共同优化导致的延迟问题
-                //及两次写小包（write-wirite-read）导致的延迟
-                .option(ChannelOption.TCP_NODELAY, true)
-                .option(ChannelOption.SO_KEEPALIVE, false)
-                .option(ChannelOption.CONNECT_TIMEOUT_MILLIS, nettyClientConfig.getConnectTimeoutMillis())
-                .option(ChannelOption.SO_SNDBUF, nettyClientConfig.getClientSocketSndBufSize())
-                .option(ChannelOption.SO_RCVBUF, nettyClientConfig.getClientSocketRcvBufSize())
-                .handler(new ChannelInitializer<SocketChannel>() {
-                    @Override
-                    public void initChannel(SocketChannel ch) throws Exception {
-                        ch.pipeline().addLast(
-                                defaultEventExecutorGroup,
-                                new NettyEncoder(),
-                                new NettyDecoder(),
-                                new IdleStateHandler(0, 0, nettyClientConfig.getClientChannelMaxIdleTimeSeconds()),
-                                new NettyConnectManageHandler(),
-                                new NettyClientHandler());
-                    }
-                });
-        //这里为什么不用ScheduledThreadPoolExecutor
-        //This method is periodically invoked to scan and expire deprecated request.
+
         this.timer.scheduleAtFixedRate(new TimerTask() {
             @Override
             public void run() {
@@ -324,7 +258,7 @@
                         removeItemFromTable = false;
                     } else if (prevCW.getChannel() != channel) {
                         log.info("closeChannel: the channel[{}] has been closed before, and has been created again, nothing to do.",
-                                addrRemote);
+                            addrRemote);
                         removeItemFromTable = false;
                     }
 
@@ -416,21 +350,16 @@
             }
 
             if (update) {
-<<<<<<< HEAD
-                Collections.shuffle(addrs);//将数组随机排列一把
-=======
                 Collections.shuffle(addrs);
->>>>>>> 8285d706
                 log.info("name server address updated. NEW : {} , OLD: {}", addrs, old);
                 this.namesrvAddrList.set(addrs);
             }
         }
     }
 
-    //发送同步请求命令，阻塞等待结果
     @Override
     public RemotingCommand invokeSync(String addr, final RemotingCommand request, long timeoutMillis)
-            throws InterruptedException, RemotingConnectException, RemotingSendRequestException, RemotingTimeoutException {
+        throws InterruptedException, RemotingConnectException, RemotingSendRequestException, RemotingTimeoutException {
         final Channel channel = this.getAndCreateChannel(addr);
         if (channel != null && channel.isActive()) {
             try {
@@ -460,10 +389,6 @@
         }
     }
 
-    /*
-     * 根据地址获取channel，没有已经连接的channel，则新建
-     * 如果addr是null，则代表找的是nameStr的地址。
-     **/
     private Channel getAndCreateChannel(final String addr) throws InterruptedException {
         if (null == addr)
             return getAndCreateNameserverChannel();
@@ -477,7 +402,6 @@
     }
 
     private Channel getAndCreateNameserverChannel() throws InterruptedException {
-        //查询是否有第一优先级的nameSrv地址
         String addr = this.namesrvAddrChoosed.get();
         if (addr != null) {
             ChannelWrapper cw = this.channelTables.get(addr);
@@ -485,7 +409,7 @@
                 return cw.getChannel();
             }
         }
-        //查询nameStr列表
+
         final List<String> addrList = this.namesrvAddrList.get();
         if (this.lockNamesrvChannel.tryLock(LOCK_TIMEOUT_MILLIS, TimeUnit.MILLISECONDS)) {
             try {
@@ -523,9 +447,7 @@
         return null;
     }
 
-    //根据地址，获取channel，如果没有缓存，则新创建一个
     private Channel createChannel(final String addr) throws InterruptedException {
-        //先查缓存
         ChannelWrapper cw = this.channelTables.get(addr);
         if (cw != null && cw.isOK()) {
             cw.getChannel().close();
@@ -537,20 +459,14 @@
                 boolean createNewConnection;
                 cw = this.channelTables.get(addr);
                 if (cw != null) {
-<<<<<<< HEAD
-                    if (cw.isOK()) {//如果channel已经active
-                        return cw.getChannel();
-                    } else if (!cw.getChannelFuture().isDone()) {//如果channel没有active，但是正在连接
-=======
 
                     if (cw.isOK()) {
                         cw.getChannel().close();
                         this.channelTables.remove(addr);
                         createNewConnection = true;
                     } else if (!cw.getChannelFuture().isDone()) {
->>>>>>> 8285d706
                         createNewConnection = false;
-                    } else {//否则channel失效，移除该channel
+                    } else {
                         this.channelTables.remove(addr);
                         createNewConnection = true;
                     }
@@ -558,7 +474,7 @@
                     createNewConnection = true;
                 }
 
-                if (createNewConnection) {//创建新的连接
+                if (createNewConnection) {
                     ChannelFuture channelFuture = this.bootstrap.connect(RemotingHelper.string2SocketAddress(addr));
                     log.info("createChannel: begin to connect remote host[{}] asynchronously", addr);
                     cw = new ChannelWrapper(channelFuture);
@@ -575,7 +491,6 @@
 
         if (cw != null) {
             ChannelFuture channelFuture = cw.getChannelFuture();
-            //等待channel连接成功,并返回channel
             if (channelFuture.awaitUninterruptibly(this.nettyClientConfig.getConnectTimeoutMillis())) {
                 if (cw.isOK()) {
                     log.info("createChannel: connect remote host[{}] success, {}", addr, channelFuture.toString());
@@ -585,23 +500,17 @@
                 }
             } else {
                 log.warn("createChannel: connect remote host[{}] timeout {}ms, {}", addr, this.nettyClientConfig.getConnectTimeoutMillis(),
-                        channelFuture.toString());
+                    channelFuture.toString());
             }
         }
 
         return null;
     }
 
-
-    /**
-     * 发送异步请求命令
-     * @param invokeCallback 这个是一个异步回调的接口，当回调结束后，调用该函数处理后续的一些逻辑
-     * @author youzhihao
-     */
     @Override
     public void invokeAsync(String addr, RemotingCommand request, long timeoutMillis, InvokeCallback invokeCallback)
-            throws InterruptedException, RemotingConnectException, RemotingTooMuchRequestException, RemotingTimeoutException,
-            RemotingSendRequestException {
+        throws InterruptedException, RemotingConnectException, RemotingTooMuchRequestException, RemotingTimeoutException,
+        RemotingSendRequestException {
         final Channel channel = this.getAndCreateChannel(addr);
         if (channel != null && channel.isActive()) {
             try {
@@ -620,13 +529,9 @@
         }
     }
 
-    /**
-     * 发送单向请求命令，不需要返回值
-     * @author youzhihao
-     */
     @Override
     public void invokeOneway(String addr, RemotingCommand request, long timeoutMillis) throws InterruptedException,
-            RemotingConnectException, RemotingTooMuchRequestException, RemotingTimeoutException, RemotingSendRequestException {
+        RemotingConnectException, RemotingTooMuchRequestException, RemotingTimeoutException, RemotingSendRequestException {
         final Channel channel = this.getAndCreateChannel(addr);
         if (channel != null && channel.isActive()) {
             try {
@@ -645,11 +550,6 @@
         }
     }
 
-
-    /**
-     * 注册处理器，和具体的excutorService挂钩
-     * @author youzhihao
-     */
     @Override
     public void registerProcessor(int requestCode, NettyRequestProcessor processor, ExecutorService executor) {
         ExecutorService executorThis = executor;
@@ -696,7 +596,6 @@
     }
 
     static class ChannelWrapper {
-
         private final ChannelFuture channelFuture;
 
         public ChannelWrapper(ChannelFuture channelFuture) {
@@ -728,12 +627,10 @@
         }
     }
 
-    //这里统一的把需要hold住的channel事件监听到，做好channel该做的，并分发到单独的线程去处理，io线程不做其他cpu密集型业务逻辑的处理
     class NettyConnectManageHandler extends ChannelDuplexHandler {
-
         @Override
         public void connect(ChannelHandlerContext ctx, SocketAddress remoteAddress, SocketAddress localAddress,
-                            ChannelPromise promise) throws Exception {
+            ChannelPromise promise) throws Exception {
             final String local = localAddress == null ? "UNKNOWN" : RemotingHelper.parseSocketAddressAddr(localAddress);
             final String remote = remoteAddress == null ? "UNKNOWN" : RemotingHelper.parseSocketAddressAddr(remoteAddress);
             log.info("NETTY CLIENT PIPELINE: CONNECT  {} => {}", local, remote);
@@ -779,7 +676,7 @@
                     closeChannel(ctx.channel());
                     if (NettyRemotingClient.this.channelEventListener != null) {
                         NettyRemotingClient.this
-                                .putNettyEvent(new NettyEvent(NettyEventType.IDLE, remoteAddress, ctx.channel()));
+                            .putNettyEvent(new NettyEvent(NettyEventType.IDLE, remoteAddress, ctx.channel()));
                     }
                 }
             }
