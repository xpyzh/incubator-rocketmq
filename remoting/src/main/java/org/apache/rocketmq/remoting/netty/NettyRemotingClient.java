--- conflicted
+++ resolved
@@ -363,13 +363,10 @@
             }
         }
     }
-<<<<<<< HEAD
+
+
+
     //通信协议底层的sync调用
-=======
-
-
-
->>>>>>> 46ac0654
     @Override
     public RemotingCommand invokeSync(String addr, final RemotingCommand request, long timeoutMillis)
         throws InterruptedException, RemotingConnectException, RemotingSendRequestException, RemotingTimeoutException {
